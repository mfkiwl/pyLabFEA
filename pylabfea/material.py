# Module pylabfea.material
'''Module pylabfea.material introduces class ``Material`` that contains attributes and methods
needed for elastic-plastic material definitions in FEA. It also enables the training of 
machine learning algorithms as yield functions for plasticity.
The module pylabfea.model is used to calculate mechanical properties of a defined material 
under various loading conditions.

uses NumPy, MatPlotLib, sklearn and pyLabFEA.model

Version: 3.5 (2021-05-03)
Author: Alexander Hartmaier, ICAMS/Ruhr-University Bochum, April 2020
Email: alexander.hartmaier@rub.de
distributed under GNU General Public License (GPLv3)'''
from pylabfea.basic import a_vec, b_vec, \
                           eps_eq, polar_ang, ptol, \
                           seq_J2, sp_cart, sprinc, sdev
from pylabfea.model import Model
from scipy.optimize import fsolve
from scipy.optimize import bisect
from sklearn import svm
import numpy as np
import matplotlib.pyplot as plt
import sys, os
import warnings
import pickle
from sklearn.model_selection import GridSearchCV
from sklearn.model_selection import RandomizedSearchCV
import platform
import getpass

'=========================='
'define class for materials'
'=========================='
class Material(object):
    '''Define class for Materials including material parameters (attributes), constitutive relations (methods)
    and derived properties und various loading conditions (dictionary)

    Parameters
    ----------
    name : str
        Name of material (optional, default: 'Material')

    Attributes
    ----------
    name    : str
        Name of material
    sy      : float
        Yield strength
    ML_yf   : Boolean
        Existence of trained machine learning (ML) yield function (default: False)
    ML_grad : Boolean
        Existence of trained ML gradient (default: False)
    tresca  : Boolean
        Indicate if Tresca equivalent stress should be used (default: False)
    hill_3p  : Boolean
        Indicates whether 3-paramater Hill model should be used (default: False)
    hill_6p  : Boolean
        Indicates whether 6-paramater Hill model should be used (default: False)
    barlat  : Boolean
        Indicate if Barlat equivalent stress should be used (default: False)
    msg     : dictionary
        Messages returned
    prop    : dictionary
        Derived properties under defined load paths
    propJ2  : dictionary
        Derived properties in form of J2 equivalent stress
    sigeps  : dictionary
        Data of stress-strain curves under defined load paths
    C11, C12, C44 : float
        Anisotropic elastic constants
    E, nu  : float
        Isotropic elastic constants, Young modulus and Poisson number
    msparam : ditionary
        Dicitionary with microstructural parameters assigned to this material
    whdat   : Boolean
        Indicates existence of work hardening data
    txdat   : Boolean
        Indicates existance of data for different textures
    Ndof   : int
        degress of freedom for yield function, mandatory: 1:seq, 2:theta; optional: 3:work_hard, 4:texture)
        
    Keyword Arguments
    -----------------
    prop-propJ2 :
        Store properties of material (Hill-formulation or J2 formulation) in sub-dictonaries:
        'stx' (tensile horiz. stress), 'sty' (tensile vert. stress),
        'et2' (equibiaxial tensile strain), 'ect' (pure shear)
    stx-sty-et2-ect  : sub-dictionaries
        Store data for 'ys' (float - yield strength), seq (array - eqiv. stress),
        'eeq' (array - equiv. total strain), 'peeq' (array - equiv. plastic strain),
        'sytel' (str - line style for plot), 'name' (str - name in legend)
    sigeps :
        Store tensorial stress strain data in sub-directories;
        Contains data for 'sig' (2d-array - stress), 'eps' (2d-array - strain),
        'epl' (2d-array - plastic strain)
    msparam :
        Store data on microstructure parameters: 'Npl', 'Nlc, 'Ntext', 'texture', 'peeq_max', 'work_hard', 'flow_stress' 
        are obtained from data analysis module. Other parameters can be added.
    msg :
        Messages that can be retrieved: 'yield_fct', 'gradient', 'nsteps', 'equiv'
    '''
    #Methods
    #elasticity: define elastic material parameters C11, C12, C44
    #plasticity: define plastic material parameter sy, khard
    #epl_dot: calculate plastic strain rate

    def __init__(self, name='Material'):
        self.sy = None  # Elasticity will be considered unless sy is set
        self.ML_yf = False # use conventional plasticity unless trained ML functions exists
        self.ML_grad = False # use conventional gradient unless ML function exists
        self.tresca = False  # use J2 or Hill equivalent stress unless defined otherwise
        self.barlat = False  # Use Barlat equiv. stress if parameters are given
        self.name = name
        self.msparam = None  # parameters for primary microstructure
        self.whdat = False
        self.txdat = False
        self.Ndof = 2
        self.hill_6p = False
        self.sdim = None # dimensionality of stress space to be considered in ML flow rules
        self.msg = {
            'yield_fct' : None,
            'gradient'  : None,
            'nsteps' : 0,
            'equiv'  : None
        }
        self.prop = {    # stores strength and stress-strain data along given load paths
            'stx'   : {'ys':None,'seq':None,'eeq':None,'peeq':None,'style':None,'name':None},
            'sty'   : {'ys':None,'seq':None,'eeq':None,'peeq':None,'style':None,'name':None},
            'et2'   : {'ys':None,'seq':None,'eeq':None,'peeq':None,'style':None,'name':None},
            'ect'   : {'ys':None,'seq':None,'eeq':None,'peeq':None,'style':None,'name':None}
        }
        self.propJ2 = {    # stores J2 equiv strain data along given load paths
            'stx'   : {'ys':None,'seq':None,'eeq':None,'peeq':None},
            'sty'   : {'ys':None,'seq':None,'eeq':None,'peeq':None},
            'et2'   : {'ys':None,'seq':None,'eeq':None,'peeq':None},
            'ect'   : {'ys':None,'seq':None,'eeq':None,'peeq':None}
        }
        self.sigeps = {    # calculates strength and stress strain data along given load paths
            'stx'   : {'sig':None,'eps':None,'epl':None},
            'sty'   : {'sig':None,'eps':None,'epl':None},
            'et2'   : {'sig':None,'eps':None,'epl':None},
            'ect'   : {'sig':None,'eps':None,'epl':None}
        }

    #=================================================================
    # subroutines for elastic and plastic material behavior
    #=================================================================
    def response(self, sig, epl, deps, CV, maxit=50):
        '''Calculate non-linear material response to deformation defined by load step, 
        corresponds to user material function.
        
        Parameters
        ----------
        sig : (6,) array
            Voigt stress tensor at start of load step (=end of previous load step)
        epl : (6,) array
            Voigt plastic strain tensor at start of load step
        deps : (6,) array
            Voigt strain tensor defining deformation (=load step)
        CV : (6,6) array
            Voigt elastic tensor
        maxit : int
            Maximum number of iteration steps (optional, default= 5)
            
        Returns
        -------
        fy1 : real
            Yield function at end of load step (indicates whether convergence is reached)
        sig : (6,) array
            Voigt stress tensor at end of load step
        depl : (6,) array
            Voigt tensor of plastic strain increment at end of load step
        grad_stiff : (6,6) array
            Tangent material stiffness matrix (d_sig/d_eps) at end of load step
        
        '''
        #initialize quantities needed
        sig = np.array(sig) # produce copy of sig to avoid changes to original
        depl = np.zeros(6) # initialize plastic strain increment
        peeq = eps_eq(epl) # equiv. plastic strain at start of step
        toler = ptol*self.get_sflow(peeq)
        dsig = CV @ deps   # predictor of stress increment
        st_scal = 1.
        niter = 0
        
        #evaluate yield function for elastic predictor step
        if self.ML_yf:
            fy1 = self.ML_full_yf(sig+dsig, peeq=peeq)
        else:
            fy1 = self.calc_yf(sig+dsig, peeq=peeq)
        if fy1 < toler:
            # purely elastic load step
            sig += dsig # update stress
            grad_stiff = np.array(CV)  # gradient stiffness is elastic stiffness
        else:
            # elastic predictor step reaches to plastic regime
            fy0 = self.calc_yf(sig, peeq=peeq)  # yield fct. at start of load step
            if fy0 < -0.15:
                # load step starts in elastic regime and ends in plastic regime
                # must be splitted into elastic and plastic parts
                if self.ML_yf:
                    #for categorial ML yield function, calculate fy0 as distance to yield surface
                    fy0 = self.ML_full_yf(sig, peeq=peeq)  # distance of initial stress state to yield locus
                st_scal += fy0/self.calc_seq(dsig)
                deps_el = deps*(1.-st_scal) # calculate elastic part of load step
                sig += CV @ deps_el  # update stress which lies now on yield locus
                grad_stiff = CV*(1.-st_scal)  # contribution to gradient stiffness 
                deps_r = deps - deps_el # remaining load step
            else:
                # load step starts on yield locus
                deps_r = np.array(deps) # create new variable to prevent deps from being changed
                grad_stiff = np.zeros((6,6)) # initialize stiffness matrix
            
            # do a first trial step with full deps_r
            ddepl = self.epl_dot(sig, epl, CV, deps_r) # plastic strain increment
            t_stiff = self.C_tan(sig, CV, peeq=peeq)  # tangent stiffness
            peeqt = eps_eq(epl+depl+ddepl)
            dsig = t_stiff @ deps_r  # update stress with current tangent stiffness
            # evaluate yield function at the end of this step
            if self.ML_yf: # and self.msparam is not None:
                fy1 = self.ML_full_yf(sig+dsig, peeq=peeqt)
            else:
                fy1 = self.calc_yf(sig+dsig, peeq=peeqt)
            
            # if remaining step deps_r is too large, better to subdivide it
            if fy1 > toler:
                #subdivide load step
                deps_r /= maxit
                nsteps = maxit
            else:
                nsteps = 1
            
            for niter in range(nsteps): 
                # at this stage, the initial stress sig should lie on the yield locus
                # and the yield function fy1 points outside
                # in the following, the remaining load step is performed 
                ddepl = self.epl_dot(sig, epl, CV, deps_r) # plastic strain increment
                t_stiff = self.C_tan(sig, CV, peeq=peeq)  # tangent stiffness
                peeq = eps_eq(epl+depl+ddepl)
                dsig = t_stiff @ deps_r  # update stress with current tangent stiffness
                sig += dsig
                # evaluate yield function at the end of this step
                if self.ML_yf: # and self.msparam is not None:
                    fy1 = self.ML_full_yf(sig, peeq=peeq)
                else:
                    fy1 = self.calc_yf(sig, peeq=peeq)
                
                if fy1 > toler:
                    # the step size was too large because it ends outside of the yield locus
                    # a correction is needed
                    # total strain must remain constant during this correction
                    #calculate compliance tensor
                    SV = np.zeros((6,6))
                    i = (3 if CV[2,2]>1. else 2)
                    hh = np.linalg.inv(CV[0:i,0:i]) # calculate inverse of sub-tensor
                    SV[0:i,0:i] = hh
                    for i in range(3,6):
                        if CV[i,i]>1.: SV[i,i] = 1./CV[i,i]
                    
                    dsig = sig*fy1/self.calc_seq(sig) # excess stress tensor
                    sig -= dsig   # reduce stress about excess stress
                    ddepl += SV @ dsig # add plastic strain to balance the elastic strain, violation of volume conservation!
                    peeq = eps_eq(epl+depl+ddepl)
                    # calculate tangent stiffness matrix for correction step
                    a = np.array([[deps_r[0], 0., 0., 0., deps_r[2], deps_r[1]], \
                        [0., deps_r[1], 0., deps_r[2], 0., deps_r[0]], \
                        [0., 0., deps_r[2], deps_r[1], deps_r[0], 0.]])
                    y = np.linalg.lstsq(a, dsig[0:3], rcond=None)
                    x = y[0]
                    Ct = np.zeros((6,6))
                    Ct[0:3,0:3] = np.array([[x[0], x[5], x[4]], \
                                   [x[5], x[1], x[3]], \
                                   [x[4], x[3], x[2]]])
                    t_stiff -= Ct
                    #update yield function
                    if self.ML_yf: # and self.msparam is not None:
                        fy1 = self.ML_full_yf(sig, peeq=peeq)
                    else:
                        fy1 = self.calc_yf(sig, peeq=peeq)
                grad_stiff += t_stiff*st_scal/nsteps
                depl += ddepl
        self.msg['nsteps'] = niter
        return fy1, sig, depl, grad_stiff
    
    def calc_yf(self, sig, peeq=0., ana=False, pred=False):
        '''Calculate yield function

        Parameters
        ----------
        sig  : (3,), (6,), (N,3) or (N,6) array
            Stresses (arrays of Voigt or principal stresses)
        peeq : float or array
            Equivalent plastic strain (scalar or same length as sig) (optional, default: 0)
        ana  : Boolean
            Indicator if analytical solution should be used, rather than ML yield fct (optional, default: False)
        pred : Boolean
            Indicator if prediction value should be returned, rather then decision function (optional, default: False)

        Returns
        -------
        f    : flot or 1d-array
            Yield function for given stress (same length as sig)
        '''
        sh = np.shape(sig)
        if self.ML_yf and not ana:
            if sh==(3,) or sh==(6,):
                sig = np.array([sig])
                N = 1
            else:
                N = len(sig)
            x = np.zeros((N,self.Ndof))
            if self.sdim==3:
                x[:,0] = seq_J2(sig)/self.scale_seq - 1.
                x[:,1] = polar_ang(sig)/np.pi
            else:
                p = np.sum(sig[:,0:3], axis=1)/3.
                sig[:,0:3] -= p[:,None]
                if sh==(N,6):
                    x[:,0:5] = sig[:,1:6]/self.scale_seq
                else:
                    x[:,0:2] = sig[:,1:3]/self.scale_seq
            if self.whdat:
                x[:,self.ind_wh] = peeq/self.scale_wh - 1.
            if self.txdat:
                ih = self.ind_tx
                for i in range(self.Nset):
                    x[:,ih+i] = self.tx_cur[i]/self.scale_text[i]-1.
            if pred:
                # use prediction, returns either -1 or +1
                f = self.svm_yf.predict(x)
                self.msg['yield_fct'] = 'ML_yf-predict'
            else:
                # use continuous decision function in range [-1,+1]
                f = self.svm_yf.decision_function(x)
                self.msg['yield_fct'] = 'ML_yf-decision-fct'
            if N==1:
                f = f[0]
        else:
            f = self.calc_seq(sig) - self.get_sflow(peeq)
            self.msg['yield_fct'] = 'analytical'
        return f

    def ML_full_yf(self, sig, peeq=0., ld=None, verb=True):
        '''Calculate full ML yield function as distance of a single given stress
        tensor to the yield locus in loading direction.
        
        Parameters
        ----------
        sig : (sdim,) array
            Voigt stress tensor
        peeq : float
            Equivalent plastic strain (optional, default: 0)
        ld  : (3,) array
            Vector of loading direction in princ. stress space (optional)
        verb : Boolean
            Indicate whether to be verbose in text output (optional, default: False)

        Returns
        -------
        yf : float
            Full ML yield function, i.e. distance of sig to yield locus in ld-direction
        '''
        
        seq = self.calc_seq(sig)
        sflow = self.get_sflow(peeq)
        if seq<0.01 and ld is None:
            # return conservative estimate of yield function for small stresses
            # and unknown loading direction
            yf = seq - 0.85*sflow
        else:
            if ld is None:
                # construct unit stress in loading direction
                su = sig/seq
            else:
                #convert ld to unit stress
                su = np.zeros(self.sdim)
                su[0:3] = ld*np.sqrt(1.5)/np.linalg.norm(ld)
            x0 = sflow  # starting value of yield point search
            if su[0]*su[1] < -1.e-5:
                # correction of starting value for pure shear cases
                if self.tresca:
                    x0 *= 0.4
                else:
                    x0 *= 0.5
            x1 = x0
            while self.find_yloc2(x0, su, peeq) >= 0.:
                #find x0 with negative yield fct
                x0 *= 0.95
            while self.find_yloc2(x1, su, peeq) < 0.:
                #find x1 with positive yield fct
                x1 *= 1.05
            #x1, infodict, ier, msg = fsolve(self.find_yloc, x0, args=(su,peeq), xtol=1.e-5, full_output=True)
            #xs = x1[0]
            #ys = infodict['fvec']
            xs, r = bisect(self.find_yloc2, x0, x1, args=(su,peeq), xtol=1.e-5, full_output=True)
            #ys = self.find_yloc(xs, su, peeq)
            if r.converged and xs<4.*sflow:
                # zero of ML yield fct. detected at x1*su
                yf = seq - xs*self.calc_seq(su)
            else:
                # zero of ML yield fct. not found: get conservative estimate
                yf = seq - 0.85*sflow
                if verb:
                    ys = self.find_yloc2(xs, su, peeq)
                    print('Warning in ML_full_yf')
                    print('*** detection not successful. yf={}, seq={}, ld={}, su:{}'.format(yf, seq,ld, su))
                    print('*** optimization result (x1={},y1={},msg={}):'.format(xs, ys, r))
        return yf

    def find_yloc(self, x, su, peeq=0.):
        '''Function to expand unit stresses by factor and calculate yield function;
        used by search algorithm to find zeros of yield function.

        Parameters
        ----------
        x : (N,)-array
            Multiplyer for stress
        su : (N,sdim) array
            Unit stress
        peeq : float
            Equivalent plastic strain (optional, default: 0)
        
        Returns
        -------
        f : 1d-array
            Yield function evaluated at sig=x.sp
        '''
        
        f = self.calc_yf(x[:,None]*su,peeq=peeq)
        return f
    
    def find_yloc2(self, x, su, peeq=0.):
        '''Function to expand unit stresses by factor and calculate yield function;
        used by search algorithm to find zeros of yield function.

        Parameters
        ----------
        x  : float
            Multiplyer for stress
        su : (sdim,) array
            Unit stress
        peeq : float
            Equivalent plastic strain (optional, default: 0)
        
        Returns
        -------
        f : 1d-array
            Yield function evaluated at sig=x.sp
        '''
        
        #f = self.calc_yf(x[:,None]*su,peeq=peeq)
        f = self.calc_yf(x*su,peeq=peeq)
        return f
    
    def calc_seq(self, sig):
        '''Calculate generalized equivalent stress from stress tensor;
        equivalent J2 stress for isotropic flow behavior and tension compression invariance;
        Hill-type approach for anisotropic plastic yielding;
        Drucker-like approach for tension-compression asymmetry;
        Barlat 2004-18p model for plastic anisotropy;
        Tresca equivalent stress
        
        Step 1: transform input into 
          (i)   sig: (N,6)-array of Voigt stresses (zeros added if input is princ. stresses)  
          (ii)  sp: (N,3)-array of principal stresses  
          
          N=1 if input is single stress in which case return value is of type float
        
        Step 2: Call appropriate subroutines for evaluation of equiv. stress. Currently supported are: 
          (i)   Tresca
          (ii)  Barlat Yld2004-18p
          (iii) Hill 3-parameter (hill_3p) or 6-parameter (hill_6p)
          (iv) von Mises/J2 (special case of Hill with all coefficients equal 1, 
                             material independent, works also for elastic and ML materials)  
        
        Parameters
        ----------
        sig : (3,), (6,), (N,3) or (N,6) array
            Stress values (for dim=3 principal stresses are assumed, otherwise Voigt stress)

        Returns
        -------
        seq : float or (N,) array
            Hill-Drucker-type equivalent stress
        '''
        
        N = len(sig)
        sh = np.shape(sig)
        #Step 1: Transform input
        if sh==(3,):
            N = 1 # sp is single principal stress vector
            sp=np.array([sig])
            sig = np.array([[sig[0], sig[1], sig[2], 0, 0,0]])
        elif sh==(N,3):
            sp  = np.array(sig)
            sig = np.append(sig,np.zeros((N,3)), axis=1)
        elif sh==(6,):
            N = 1
            sp = sprinc(sig)[0]
            sp = np.array([sp])
            sig = np.array([sig])
        elif sh==(N,6):
            sp = sprinc(sig)[0]
        else:
            print('*** calc_seq: N={}, sh={}, caller={}'.format(N, sh, sys._getframe().f_back.f_code.co_name))
            raise TypeError('Unknown format of stress in calc_seq')
            
        #Step 2: call subroutines or evaluate von Mises/J2 equiv stress
        if self.tresca:
            #calculate Tresca equiv. stress
            seq = np.amax(sp,axis=1) - np.amin(sp,axis=1)
        elif self.barlat:
            #calculate Baralat equiv. stress
            seq = np.zeros(N)
            for i in range(N):
                seq[i] = self.calc_seqB(sig[i,:])
        else:
            # calculate J2 or Hill equiv. stress
            I1  = np.sum(sp, axis=1)/3. # hydrostatic stress as 1st invariant
            if (self.sy==None):
                # elastic material
                hp = np.ones(3)
                d0 = 0.
            else:
                hp = self.hill
                d0 = self.drucker

            # consider anisotropy in flow behavior in second invariant in Hill-type approach
            if self.hill_6p:
                # equiv. stress for full 6-parameter Hill model
                I2 = hp[0]*np.square(sig[:,0]-sig[:,1]) + \
                     hp[1]*np.square(sig[:,1]-sig[:,2]) + \
                     hp[2]*np.square(sig[:,2]-sig[:,0]) + \
                     6.*hp[3]*np.square(sig[:,3])       + \
                     6.*hp[4]*np.square(sig[:,4])       + \
                     6.*hp[5]*np.square(sig[:,5])
                I2 *= 0.5
                self.msg['equiv'] = '6-parameter Hill, full Voigt stress'
                #print('Full stress', np.sqrt(I2))
            else:
                # standard: equiv. stress based on princ. stresses with 3-parameter Hill model
                # calculate Hill or J2 equiv. stress (latter is default, all Hill parameters = 1)
                d12 = sp[:,0] - sp[:,1]
                d23 = sp[:,1] - sp[:,2]
                d31 = sp[:,2] - sp[:,0]
                I2 = 0.5*(hp[0]*np.square(d12) + hp[1]*np.square(d23) + hp[2]*np.square(d31))
                self.msg['equiv'] = '3-parameter Hill'
            # eqiv stress including hydrostatic stress for tension-compression assymetry
            seq  = np.sqrt(I2) + d0*I1   # generalized eqiv. stress
        if N==1:
            seq = seq[0]
        return seq
    
    def calc_seqB(self, sv):
        '''Calculate equivalent stress based on Yld2004-18p yield function 
        proposed by Barlat et al, Int. J. Plast. 21 (2005) 1009
        
        Parameters
        ----------
        sv : (6,) array
            Voigt stress tensor
            
        Returns
        -------
        seq : float
            Equivalent stress
        '''
        sd = sdev(sv)
        st1  = self.Bar_m1 @ sd  # first linearly transformed stress deviator s_tilda_'
        st2  = self.Bar_m2 @ sd  # second linearly transformed stress deviator s_tilda_''
        Stp1 = sprinc(st1)[0]  # principal stress of transformed stress
        Stp2 = sprinc(st2)[0]
        a = self.barlat_exp
        seq  = np.abs(Stp1[0]-Stp2[0])**a  + np.abs(Stp1[0]-Stp2[1])**a  + np.abs(Stp1[0]-Stp2[2])**a + \
               np.abs(Stp1[1]-Stp2[0])**a  + np.abs(Stp1[1]-Stp2[1])**a  + np.abs(Stp1[1]-Stp2[2])**a + \
               np.abs(Stp1[2]-Stp2[0])**a  + np.abs(Stp1[2]-Stp2[1])**a  + np.abs(Stp1[2]-Stp2[2])**a  
        seq  = (0.25*seq)**(1./a)
        return seq
    
    def calc_fgrad(self, sig, peeq=0., seq=None, ana=False):
        '''Calculate gradient to yield surface. Three different methods can be used: (i) analytical gradient to Hill-like yield
        function (default if no ML yield function exists - ML_yf=False), (ii) gradient to ML yield function (default if ML yield
        function exists - ML_yf=True; can be overwritten if ana=True), (iii) ML gradient fitted seperately from ML yield function
        (activated if ML_grad=True and ana=False)

        Parameters
        ----------
        sig : (3,), (6,), (N,3) or (N,6) array
            Stress value (Pricipal stress or full stress tensor)
        seq : float or (N,) array
            Equivalent stresses (optional)
        ana : Boolean
            Indicator if analytical solution should be used, rather than ML yield fct (optional, default: False)

        Returns
        -------
        fgrad : (sdim,), (N,sdim) array
            Gradient to yield surface at given position in stress space, same dimension as sdim
        '''
        N = len(sig)
        sh = np.shape(sig)
        if sh==(3,) or sh==(6,):
            N = 1 # sig is vector of principal stresses
            sig = np.array([sig])
        elif sh!=(N,3) and sh!=(N,6):
            raise ValueError('Unknown format of stress in calc_fgrad')
        fgrad = np.zeros((N,self.sdim))
        if self.ML_grad and not ana:
            #use SVR fitted to gradient
            sig = sig/self.sy
            fgrad[:,0] = self.svm_grad0.predict(sig)*self.gscale[0]
            fgrad[:,1] = self.svm_grad1.predict(sig)*self.gscale[1]
            fgrad[:,2] = self.svm_grad2.predict(sig)*self.gscale[2]
            self.msg['gradient'] = 'SVR gradient'
        elif self.ML_yf and not ana:
            #use numerical gradient of SVC yield fct. in stress space
            #gradient of SVC kernel function w.r.t. feature vector
            def grad_rbf(x,xp):
                hv = x-xp
                hh = np.sum(hv*hv,axis=1) # ||x-x'||^2=sum_i(x_i-x'_i)^2
                k = np.exp(-self.gam_yf*hh)
                arg = -2.*self.gam_yf*hv
                grad = k[:,None]*arg
                return grad            #define Jacobian of coordinate transformation
            def Jac(sig):
                J = np.ones((3,3))
                dev = sdev(sig)  # deviatoric princ. stress
                vn = np.linalg.norm(dev)*np.sqrt(1.5)  #norm of stress vector
                if vn>0.1:
                    # calculate Jacobian only if sig>0
                    dseqds = 3.*dev/vn
                    J[:,2] /= 3.
                    J[:,0] = dseqds
                    dsa = np.dot(sig,a_vec)
                    dsb = np.dot(sig,b_vec)
                    sc = dsa + 1j*dsb
                    z = -1j*((a_vec+1j*b_vec)/sc - dseqds/vn)
                    J[:,1] = np.real(z)
                return J
            x = np.zeros((N,self.Ndof))
            if self.sdim==3:
                x[:,0] = seq_J2(sig)/self.scale_seq - 1.
                x[:,1] = polar_ang(sig)/np.pi
            else:
                x[:,0:5] = sig[:,1:6]/self.scale_seq
            if self.whdat:
                x[:,self.ind_wh] = peeq/self.scale_wh - 1.
            if self.txdat:
                ih = self.ind_tx
                x[:,ih:ih+self.Nset] = [self.tx_cur[i]/self.scale_text[i] - 1. for i in range(self.Nset)]
            dc = self.svm_yf.dual_coef_[0,:]
            sv = self.svm_yf.support_vectors_
            for i in range(N):
                hh = grad_rbf(x[i,:],sv)
                dKdx = np.sum(dc[:,None]*hh,axis=0)
                if self.whdat:
                    self.khard = -dKdx[self.ind_wh]*self.scale_seq/self.scale_wh
                if self.sdim==3:
                    fgrad[i,:] = Jac(sig[i,:]) @ np.array([1,dKdx[1],0])
                else:
                    fgrad[i,1:6] = dKdx[0:5]
                    fgrad[i,0] = -dKdx[0] - dKdx[1]
            self.msg['gradient'] = 'gradient to ML_yf'
        else:
            # calculate analytical gradient based on the active material formulation 
            # standard: Hill definition of equiv. stress, which contains isotropic J2 equiv. stress
            # as special case.
            # currently implemented: J2, 3-parameter Hill (only principal stresses), 6-parameter Hill full stress tensor
            # no gradient yet for Barlat and Tresca, numerical gradient
            if self.barlat:
                raise ValueError('calc_fgrad: analytical gradient for Barlat not implemented')
            if self.tresca:
                raise ValueError('calc_fgrad: analytical gradient for Tresca not implemented')
            h0 = self.hill[0]
            h1 = self.hill[1]
            h2 = self.hill[2]
            d3 = self.drucker/3.
            if (seq is None):
                seq = self.calc_seq(sig)
            fgrad[:,0] = ((h0+h2)*sig[:,0] - h0*sig[:,1] - h2*sig[:,2])/(2.*seq) + d3
            fgrad[:,1] = ((h1+h0)*sig[:,1] - h0*sig[:,0] - h1*sig[:,2])/(2.*seq) + d3
            fgrad[:,2] = ((h2+h1)*sig[:,2] - h2*sig[:,0] - h1*sig[:,1])/(2.*seq) + d3
            if self.sdim==6:
                h3 = self.hill[3]
                h4 = self.hill[4]
                h5 = self.hill[5]
                fgrad[:,3] = 6.*h3*sig[:,3]/seq
                fgrad[:,4] = 6.*h4*sig[:,4]/seq
                fgrad[:,5] = 6.*h5*sig[:,5]/seq
                if h0==h1==h2==h3==h4==h5==1.:
                    label = 'analytical, J2 isotropic, full stress'
                else:
                    label = 'analytical, 6-parameter Hill, full stress'
            else:
                if h0==h1==h2==1.:
                    label = 'analytical, J2 isotropic, princ. stress'
                else:
                    label = 'analytical, 3-parameter Hill, princ. stress'
            self.msg['gradient'] = label
        if sh==(3,) or sh==(6,):
            fgrad = fgrad[0,:]
        return fgrad
    
    def get_sflow(self, peeq):
        '''Calculate average flow stress of current texture for given equiv plastic strain.
        
        Parameters
        ----------
        peeq : float
            Current value of equiv. plastic strain
            
        Yields
        ------
        sflow : float
            Average flow stress'''

        if self.msparam is None:
            sflow = self.sy + peeq*self.khard
        else:
            sm = np.sum(self.tx_cur)
            if sm<1.e-3:
                wght=np.ones(self.Nset)/self.Nset
            else:
                wght = self.tx_cur/sm
            sflow = 0.
            for i, ms in enumerate(self.msparam):
                sflow += np.interp(peeq+self.epc, ms['work_hard'], ms['flow_seq_av'][self.ms_index[i],:])*wght[i]
        return sflow

    def epl_dot(self, sig, epl, Cel, deps):
        '''Calculate plastic strain increment relaxing stress back to yield locus;
        Reference: M.A. Crisfield, Non-linear finite element analysis of solids and structures,
        Chapter 6, Eqs. (6.4), (6.8) and (6.17)

        Parameters
        ----------
        sig : Voigt tensor
            Stress
        epl : Voigt tensor
            Plastic strain
        Cel : (6,6) array
            Elastic stiffnes tensor
        deps: Voigt tensor
            Strain increment from predictor step

        Returns
        -------
        pdot : Voigt tensor
            Plastic strain increment
        '''
        peeq = eps_eq(epl)     # equiv. plastic strain
        yfun = self.calc_yf(sig+Cel@deps, peeq=peeq)
        #for DEBUGGING
        '''yf0  = self.calc_yf(sig, peeq=peeq)
        if yf0<-ptol and yfun>ptol and peeq<1.e-5:
            if self.ML_yf:
                ds = Cel@deps
                yfun = self.ML_full_yf(sig+ds)
            print('*** Warning in epl_dot: Step crosses yield surface')
            print('sig, epl, deps, yfun, yf0, peeq,caller', sig, epl, deps, yfun, yf0, peeq, sys._getframe().f_back.f_code.co_name)
            yfun=0. # catch error that can be produced for anisotropic materials'''
        if (yfun<=ptol):
            pdot = np.zeros(6)
            #print('WARNING: Test for small stresses will be depracted in next version')
        else:
            if self.sdim==3:
                a = np.zeros(6)
                a[0:3] = self.calc_fgrad(sprinc(sig)[0], peeq=peeq)
            else:
                a = self.calc_fgrad(sig, peeq=peeq)
            hh = a.T @ Cel @ a + self.khard
            lam_dot = a.T @ Cel @ deps / hh  # deps must not contain elastic strain components
            pdot = lam_dot * a
        return pdot

    def C_tan(self, sig, Cel, peeq=0.):
        '''Calculate tangent stiffness relaxing stress back to yield locus;
        Reference: M.A. Crisfield, Non-linear finite element analysis of solids and structures,
        Chapter 6, Eqs. (6.9) and (6.18)

        Parameters
        ----------
        sig : Voigt tensor
            Stress
        Cel : (6,6) array
            Elastic stiffness tensor used for predictor step
        peeq : float
            Equivalent plastic strain (optional, default: 0.)

        Returns
        -------
        Ct : (6,6) array
            Tangent stiffness tensor
        '''
        if self.sdim==3:
            a = np.zeros(6)
            a[0:3] = self.calc_fgrad(sprinc(sig)[0], peeq=peeq)
        else:
            a = self.calc_fgrad(sig, peeq=peeq)
        hh = a.T @ Cel @ a + self.khard
        ca = Cel @ a
        Ct = Cel - np.kron(ca, ca).reshape(6,6)/hh
        return Ct
    
    #==============================================================
    # subroutines for ML flow rule, training
    #==============================================================

    def setup_yf_SVM_voigt(self, x, y_train, x_test=None, y_test=None, C=10., gamma=1., plot=False, gridsearch=False):
        '''Initialize and train Support Vector Classifier (SVC) as machine learning (ML) yield function. Training and test
        data (features) are accepted as either 3D principal stresses or cylindrical stresses, but principal stresses will
        be converted to cylindrical stresses, such that training is always performed in cylindrical stress space, with equiv. 
        stress at yield onset and polar angle as degrees of freedom. Graphical output on the trained SVC yield function is 
        possible.


        Parameters
        ----------
        x   :  (N,self.Ndof) array
            Training data in form of deviatoric Voigt stresses, components s1-s6), s0=-s1-s2.
            Additional DOF for work hardening and texture if considered.
        y_train : 1d-array
            Result vector for training data (same size as x)
        x_test  : (N,self.Ndof) array
            Test data either as Cartesian princ. stresses (N,3) or cylindrical stresses (N,2) (optional)
        y_test
            Result vector for test data (optional)
        C  : float
            Parameter for training of SVC (optional, default: 10)
        gamma  : float
            Parameter for kernel function of SVC (optional, default: 1)
        plot : Boolean
            Indicates if plot of decision function should be generated (optional, default: False)
        gridsearch : Boolean
            Perform grid search to optimize hyperparameters of ML flow rule (optional, default: False)

        Returns
        -------
        train_sc : float
            Training score
        test_sc  : float
            test score
        '''
        # calculate proper scaling factor and scale data in input vector into range [-1,+1] for all columns
        print('Using full Voigt yield stresses for training.')
        self.sdim = 6
        self.gam_yf = gamma
        self.C_yf = C
        if self.msparam is None:
            self.scale_seq = self.sy
        else:
            #calculate scaling factors need for SVC training from microstructure parameters
            self.scale_seq = 0.
            self.scale_wh  = 0.
            self.scale_text = np.zeros(self.Nset)
            for i in range(self.Nset):
                self.scale_seq += np.average(self.msparam[i]['flow_seq_av'])/self.Nset
                self.scale_wh  += (np.average(self.msparam[i]['work_hard'])-self.epc)/self.Nset
                self.scale_text[i] = np.average(self.msparam[i]['texture'])
        N = len(x)
        X_train = np.zeros((N,self.Ndof))
        X_train[:,0:5] = x[:,0:5]/self.scale_seq
        if self.whdat:
            X_train[:,self.ind_wh] = x[:,self.ind_wh]/self.scale_wh - 1.
            print('Using work hardening data "%s" for training: %i data sets up to PEEQ=%6.3f' 
                  % (self.msparam[i]['ms_type'], self.msparam[0]['Npl'], self.msparam[0]['peeq_max']))
        if self.txdat:
            ih = self.ind_tx
            for i in range(self.Nset):
                X_train[:,ih+i] = x[:,ih+i]/self.scale_text[i] - 1.
                print('Using texture data "%s" for training: %i data sets with texture_parameters in range [%4.2f,%4.2f]' 
                      % (self.msparam[i]['ms_type'], self.msparam[i]['Ntext'], self.msparam[i]['texture'][0], \
                         self.msparam[i]['texture'][-1]))

        #coordinate transformation for test data
        if x_test is not None:
            Ntest = len(x_test)
            X_test = np.zeros((Ntest,self.Ndof))
            X_test[:,0:5] = x_test[:,0:5]/self.scale_seq 
            if self.whdat:
                X_test[:,self.ind_wh] = x_test[:,self.ind_wh]/self.scale_wh - 1.
            if self.txdat:
                ih = self.ind_tx
                for i in range(self.Nset):
                    X_test[:,ih+i] = x_test[:,ih+i]/self.scale_text[i] - 1.
        #define and fit SVC
        # self.svm_yf = svm.SVC(kernel='rbf',C=C,gamma=gamma)
        # self.svm_yf.fit(X_train, y_train)
        # self.ML_yf = True
<<<<<<< HEAD
        if GridSearch:
            print('The hyperparameter optimization with Gridsearch to find best c and gamma...')
            param_grid = {'C': [1, 2, 5, 10, 20, 50, 100], 'gamma': [0.5, 1, 1.5, 2, 2.5, 3]}
            self.grid = GridSearchCV(svm.SVC(), param_grid, refit=True, verbose=3, n_jobs=-1)
            self.grid.fit(X_train, y_train)
=======
        if gridsearch:
            print('The hyperparameter optimization with Gridsearch to find best C and gamma...')
            param_grid = {'C': [1, 2, 3, 4, 5, 6, 7, 8, 9, 10, 12, 15], 'gamma': [0.5, 1, 1.5, 2, 2.5, 3]}
            grid = GridSearchCV(svm.SVC(), param_grid, refit=True, verbose=3, n_jobs=-1)
            grid.fit(X_train, y_train)
>>>>>>> cd923c7d
            print('The best hyperparameters are:',self.grid.best_params_)
            self.gam_yf = grid.best_params_["gamma"]
            self.C_yf = grid.best_params_["C"]
            self.svm_yf = svm.SVC(kernel='rbf' ,C=self.C_yf, gamma=self.gamma_yf)
            self.svm_yf.fit(X_train, y_train)
            self.ML_yf = True
            print ('Original values: C={}, gamma={}'.format(C,gamma))
        else:
            self.svm_yf = svm.SVC(kernel='rbf',C=C,gamma=gamma)
            self.svm_yf.fit(X_train, y_train)
            self.ML_yf = True
        #calculate scores
        train_sc = 100*self.svm_yf.score(X_train, y_train)
        if x_test is None:
            test_sc = None
        else:
            test_sc  = 100*self.svm_yf.score(X_test, y_test)
        #create plot if requested
        if plot:
            print('Plot of extended training data for SVM classification in 2D cylindrical stress space')
            xx, yy = np.meshgrid(np.linspace(-1.2, 1.2, 50),np.linspace(-1.2, 1.2, 50))
            fig, ax  = plt.subplots(nrows=1, ncols=1, figsize=(10,8))
            if self.Ndof==2:
                feat = np.c_[yy.ravel(),xx.ravel()]
            elif self.Ndof==3:
                feat = np.c_[yy.ravel(),xx.ravel(),np.ones(2500)*self.scale_wh]
            else:
                feat = np.c_[yy.ravel(),xx.ravel(),np.ones(2500)*self.scale_wh,np.ones(2500)*self.scale_text]
            Z = self.svm_yf.decision_function(feat)
            self.plot_data(Z, ax, xx, yy, c='black')
            ax.scatter(X_train[:,1], X_train[:,0], s=10, c=y_train, cmap=plt.cm.Paired)
            ax.set_title('extended SVM yield function in training')
            ax.set_xlabel(r'$\theta/\pi$')
            ax.set_ylabel(r'$\sigma_{eq}/\sigma_y$')
            plt.show()
        return train_sc, test_sc

    def setup_yf_SVM_cyl(self, x, y_train, x_test=None, y_test=None, C=10., gamma=1., fs=0.1,
                     plot=False, cyl=False, gridsearch=False, cvals=None, gvals=None):
        '''Initialize and train Support Vector Classifier (SVC) as machine learning (ML) yield function. Training and test
        data (features) are accepted as either 3D principal stresses or cylindrical stresses, but principal stresses will
        be converted to cylindrical stresses, such that training is always performed in cylindrical stress space, with equiv. 
        stress at yield onset and polar angle as degrees of freedom. Graphical output on the trained SVC yield function is 
        possible.


        Parameters
        ----------
        x   :  (N,2) or (N,3) array
            Training data either as Cartesian princ. stresses (N,3) or cylindrical stresses (N,2)
        cyl : Boolean
            Indicator for cylindrical stresses if x is has shape (N,3)
        y_train : 1d-array
            Result vector for training data (same size as x)
        x_test  : (N,2) or (N,3) array
            Test data either as Cartesian princ. stresses (N,3) or cylindrical stresses (N,2) (optional)
        y_test
            Result vector for test data (optional)
        C  : float
            Parameter for training of SVC (optional, default: 10)
        gamma  : float
            Parameter for kernel function of SVC (optional, default: 1)
        fs  : float
            Parameters for size of periodic continuation of training data (optional, default:0.1)
        plot : Boolean
            Indicates if plot of decision function should be generated (optional, default: False)
        gridsearch : Boolean
            Perform grid search to optimize hyperparameters of ML flow rule (optional, default: False)

        Returns
        -------
        train_sc : float
            Training score
        test_sc  : float
            test score
        '''
        #transformation of princ. stress into cyl. coordinates
        self.gam_yf = gamma
        self.C_yf = C
        self.sdim = 3
        if self.msparam is None:
            self.scale_seq = self.sy
        else:
            #calculate scaling factors need for SVC training from microstructure parameters
            self.scale_seq = 0.
            self.scale_wh  = 0.
            self.scale_text = np.zeros(self.Nset)
            for i in range(self.Nset):
                self.scale_seq += np.average(self.msparam[i]['flow_seq_av'])/self.Nset
                self.scale_wh  += (np.average(self.msparam[i]['work_hard'])-self.epc)/self.Nset
                self.scale_text[i] = np.average(self.msparam[i]['texture'])
        N = len(x)
        #sh = np.shape(x)
        X_train = np.zeros((N,self.Ndof))
        if not cyl:
            #princ. stresses
            X_train[:,0] = seq_J2(x)/self.scale_seq - 1.
            X_train[:,1] = polar_ang(x)/np.pi
            print('Converting principal stresses to cylindrical stresses for training')
        else:
            #cylindrical stresses
            X_train[:,0] = x[:,0]/self.scale_seq - 1.
            X_train[:,1] = x[:,1]/np.pi
            print('Using cylindrical stresses for training')
        if self.whdat:
            X_train[:,self.ind_wh] = x[:,self.ind_wh]/self.scale_wh - 1.
            print('Using work hardening data "%s" for training: %i data sets up to PEEQ=%6.3f' 
                  % (self.msparam[i]['ms_type'], self.msparam[0]['Npl'], self.msparam[0]['peeq_max']))
        if self.txdat:
            ih = self.ind_tx
            for i in range(self.Nset):
                X_train[:,ih+i] = x[:,ih+i]/self.scale_text[i] - 1.
                print('Using texture data "%s" for training: %i data sets with texture_parameters in range [%4.2f,%4.2f]' 
                      % (self.msparam[i]['ms_type'], self.msparam[i]['Ntext'], self.msparam[i]['texture'][0], \
                         self.msparam[i]['texture'][-1]))
        #copy left and right borders to enforce periodicity in theta
        indr = np.nonzero(X_train[:,1]>1.-fs)
        indl = np.nonzero(X_train[:,1]<fs-1.)
        Xr = X_train[indr]
        Xl = X_train[indl]
        Xr[:,1] -= 2.  # shift angle theta
        Xl[:,1] += 2.
        Xh = np.append(Xr, Xl, axis=0)
        yh = np.append(y_train[indr], y_train[indl], axis=0)
        X_train = np.append(X_train, Xh, axis=0)
        y_train = np.append(y_train, yh, axis=0)
        #coordinate transformation for test data
        if x_test is not None:
            Ntest = len(x_test)
            X_test = np.zeros((Ntest,self.Ndof))
            if not cyl:
                X_test[:,0] = seq_J2(x_test)/self.scale_seq - 1.
                X_test[:,1] = polar_ang(x_test)/np.pi
            else:
                X_test[:,0] = x_test[:,0]/self.scale_seq - 1.
                X_test[:,1] = x_test[:,1]/np.pi
            if self.whdat:
                X_test[:,self.ind_wh] = x_test[:,self.ind_wh]/self.scale_wh - 1.
            if self.txdat:
                ih = self.ind_tx
                for i in range(self.Nset):
                    X_test[:,ih+i] = x_test[:,ih+i]/self.scale_text[i] - 1.
        #define and fit SVC
        if gridsearch:
            print('The hyperparameter optimization with Gridsearch to find best C and gamma...')
            # define search grid and add user parameters if not present in grid
            if cvals is None:
                cvals = [2, 4, 6, 8, 10, 20]
                if not C in cvals:
                    cvals.append(C)
            if gvals is None:
                gvals =  [1, 1.5, 2, 2.5, 3]
                if not gamma in gvals:
                    gvals.append(gamma)
            param_grid = {'C': cvals, 'gamma': gvals}
            grid = GridSearchCV(svm.SVC(), param_grid, refit=True, verbose=3, n_jobs=-1)
            grid.fit(X_train, y_train)
            print('The best hyperparameters are:',grid.best_params_)
            self.gam_yf = grid.best_params_["gamma"]
            self.C_yf = grid.best_params_["C"]
            self.svm_yf = svm.SVC(kernel='rbf', C=self.C_yf, gamma=self.gam_yf)
            self.svm_yf.fit(X_train, y_train)
            print ('Original values: C={}, gamma={}'.format(C, gamma))
        else:
            self.svm_yf = svm.SVC(kernel='rbf',C=C,gamma=gamma)
            self.svm_yf.fit(X_train, y_train)
        self.ML_yf = True

        #calculate scores
        train_sc = 100*self.svm_yf.score(X_train, y_train)
        if x_test is None:
            test_sc = None
        else:
            test_sc  = 100*self.svm_yf.score(X_test, y_test)
        #create plot if requested
        if plot:
            print('Plot of extended training data for SVM classification in 2D cylindrical stress space')
            xx, yy = np.meshgrid(np.linspace(-1.-fs, 1.+fs, 50),np.linspace(-1., 1., 50))
            fig, ax  = plt.subplots(nrows=1, ncols=1, figsize=(10,8))
            if self.Ndof==2:
                feat = np.c_[yy.ravel(),xx.ravel()]
            elif self.Ndof==3:
                feat = np.c_[yy.ravel(),xx.ravel(),np.ones(2500)*self.scale_wh]
            else:
                feat = np.c_[yy.ravel(),xx.ravel(),np.ones(2500)*self.scale_wh,np.ones(2500)*self.scale_text]
            Z = self.svm_yf.decision_function(feat)
            self.plot_data(Z, ax, xx, yy, c='black')
            ax.scatter(X_train[:,1], X_train[:,0], s=10, c=y_train, cmap=plt.cm.Paired)
            ax.set_title('extended SVM yield function in training')
            ax.set_xlabel(r'$\theta/\pi$')
            ax.set_ylabel(r'$\sigma_{eq}/\sigma_y$')
            plt.show()
        return train_sc, test_sc
 
    def train_SVC(self, C=10, gamma=4, Nlc=36, Nseq=25, fs=0.3, extend=True, 
                  mat_ref=None, sdata=None, plot=False, fontsize=16, gridsearch=False, cvals=None, gvals=None):
        '''Train SVC for all yield functions of the microstructures provided in msparam and for flow stresses to capture 
        work hardening. In first step, the 
        training data for each set is generated by creating stresses on the deviatoric plane and calculating their catgegorial
        yield function ("-1": elastic, "+1": plastic). Furthermore, axes in different dimensions for microstructural
        features are introduced that describe the relation between the different sets.
        
        Parameters
        ----------
        C     : float
            Parameter needed for training process, larger values lead to more flexibility (optional, default: 10)
        gamma : float
            Parameter of Radial Basis Function of SVC kernel, larger values, lead to faster decay of influence of individual 
            support vectors, i.e., to more short ranged kernels (optional, default: 4)
        Nlc   : int 
            Number of load cases to be considered, will be overwritten if material has microstructure 
            information (optional, default: 36)
        Nseq  : int
            Number of training and test stresses to be generated in elastic regime, same number will be 
            produced in plastic regime (optional, default: 25)
        fs : float
            Parameter to ensure peridicity of yield function wrt. theta
        extend : Boolean
            Indicate whether training data should be extended further into plastic regime (optional, default: True)
        mat_ref : object of class ``Material``
            reference material needed to calculate yield function if only N is provided (optional, ignored if sdata is given)
        sdata: (N,3) or (N,6) array
            List of cylindrical stresses (N,3) or Voigt stresses (N,6) lying on yield locus. 
            Based on these yield stresses, training data in entire deviatoric stress space is created
            (optional, f no data in self.msparam is given, either sdata or N and mat_ref must be provided)
        plot  : Boolean
            Indicate if graphical output should be performed (optional, default: False)
        fontsize : int
            Fontsize for graph annotations (optional, default: 16)
        gridsearch : Boolean
            Perform grid search to optimize hyperparameters of ML flow rule (optional, default: False)
        '''
        print('\n---------------------------\n')
        print('SVM classification training')
        print('---------------------------\n')
        #augment raw data and create result vector (yield function) for all data on work hardening and textures
        if self.msparam is None:
            Npl = 1
            Ntext = 1
            if sdata is None:
                # create regular pattern of stresses in sdim-dimensional stress space
                # based on reference material
                if mat_ref is None:
                    raise ValueError('create_data_sig: Neither sdata nor mat_ref are provided, cannot generate training data')
                self.sdim = mat_ref.sdim
                if self.sdim!=3:
                    raise ValueError('create_data_sig: Generation of training stresses only support in principal stress space')
                xt, yt = self.create_sig_data(N=Nlc, mat_ref=mat_ref, Nseq=Nseq, extend=extend)
                print('Training data created from reference material',mat_ref.name,', with',Nlc,'load cases.')

            else:
                # based on given yield stresses
                self.sdim = len(sdata[0,:])
                Nlc = len(sdata[:,0])
                xt, yt = self.create_sig_data(sdata=sdata,  Nseq=Nseq, extend=extend)
                print('Training data created from',self.sdim,'-dimensional yield stresses with',Nlc,'load cases.')
            self.Ndof = self.sdim-1
        else:
            Nlc   = self.msparam[0]['Nlc']
            Npl   = self.msparam[0]['Npl']
            Ntext = self.msparam[0]['Ntext']
            if extend:
                Ne = 4
            else:
                Ne = 0
            N0 = Nlc*(2*Nseq+Ne) # total number of training data points per level of PEEQ for each microstructure
            if self.txdat:
                Nt = self.Nset*Ntext*Npl*N0 # total number of training data points
            else:
                Nt = Ntext*Npl*N0
            xt = np.zeros((Nt,self.Ndof))
            yt = np.zeros(Nt)
            for m, ms in enumerate(self.msparam):
                for k in range(Ntext):    # loop over all textures
                    for j in range(Npl):  # loop over work hardening levels for each texture
                        #create training data in entire deviatoric stress plane from raw data
                        #training data generated here is unscaled
                        #work hardening parameters are corrected for offset
                        sc_train, yf_train = self.create_sig_data(sdata=ms['flow_stress'][k,j,:,:], 
                                            sflow=ms['flow_seq_av'][k,j], Nseq=Nseq, extend=True)
                        #sc_test, yf_test   = self.create_sig_data(sdata=self.msparam['flow_stress'][k,j,::12,:], Nseq=15, rand=False)
                        i0 = (j + k*Npl + m*Ntext)*N0
                        i1 = i0 + N0
                        xt[i0:i1,0:self.sdim-1] = sc_train
                        if self.whdat:
                            #Add DOF for work hardening parameter, corrected for offset
                            xt[i0:i1,self.ind_wh] = ms['work_hard'][j] - self.epc
                        if self.txdat:
                            #Add DOF for textures
                            ih = self.ind_tx
                            xt[i0:i1,ih+m] = ms['texture'][k]
                        yt[i0:i1] = yf_train
            print('%i training data sets created from %i microstructures, with %i load cases each' % (Nt, self.Nset, Nlc))

        if np.any(np.abs(yt)<=0.99):
            print('Warning: result vector for yield function contains more categories than "-1" and "+1". Will result in higher dimensional SVC.')
        #Train SVC with data from all microstructures in data
        if self.sdim == 3:
            # assuming cylindrical stresses if sdim=3
            train_sc, test_sc = self.setup_yf_SVM_cyl(xt, yt, cyl=True, C=C, gamma=gamma, \
                                fs=0.3, plot=False, gridsearch=gridsearch, cvals=cvals, gvals=gvals)
        else:
            train_sc, test_sc = self.setup_yf_SVM_voigt(xt, yt, C=C, gamma=gamma, gridsearch=gridsearch)

        print(self.svm_yf)
        print("Training set score: {} %".format(train_sc))
        
        if plot:
            #plot ML yield loci with reference and test data
            print('Plot ML yield loci with reference curve and test data')
            if self.whdat:
                print('Initial yield locus plotted together with flow stresses for PEEQ in range [%6.3f,%6.3f]' 
                      % (self.msparam[0]['work_hard'][0], self.msparam[0]['work_hard'][-1]))
            if self.txdat:
                print('Initial yield locus plotted for texture parameter in range [%6.3f,%6.3f]' 
                      % (self.msparam[0]['texture'][0], self.msparam[0]['texture'][-1]))
                Npl = 1  # only plot initial yield surface

            ncol = 2
            nrow = int(Npl*Ntext/ncol + 0.95)
            plt.figure(figsize=(20, 8*nrow))
            plt.subplots_adjust(hspace=0.3)
            theta = np.linspace(-np.pi,np.pi,36)
            for k in range(Ntext):
                self.set_texture(self.msparam[0]['texture'][k], verb=False)
                for j in range(0,Npl,np.maximum(1,int(Npl/5))):
                    #to-do: x_test and y_test should be setup properly above!!!
                    ind = list(range((j+k*Npl)*N0,(j+k*Npl+1)*N0,int(0.5*N0/Nlc)))
                    y_test = yt[ind]
                    x_test = xt[ind,:]
                    peeq = self.msparam[0]['work_hard'][j] - self.epc
                    sflow = self.get_sflow(peeq)
                    iel = np.nonzero(y_test<0.)[0]
                    ipl = np.nonzero(np.logical_and(y_test>=0., x_test[:,0]<sflow*1.5))[0]
                    plt.subplot(nrow, ncol, j+k*Npl+1, projection='polar')
                    plt.gca().plot(x_test[ipl,1], x_test[ipl,0], 'r.', label='test data above yield point')
                    plt.gca().plot(x_test[iel,1], x_test[iel,0], 'b.', label='test data below yield point')
                    if self.msparam is not None:
                        syc = self.msparam[0]['flow_stress'][k,j,:,:]
                        plt.gca().plot(syc[:,1], syc[:,0], '-c', label='reference yield locus')
                    #ML yield fct: find norm of princ. stess vector lying on yield surface
                    snorm = sp_cart(np.array([sflow*np.ones(36)*np.sqrt(1.5), theta]).T)
                    x1 = fsolve(self.find_yloc, np.ones(36), args=(snorm,peeq), xtol=1.e-5)
                    sig = snorm*np.array([x1,x1,x1]).T
                    s_yld = seq_J2(sig)
                    plt.gca().plot(theta, s_yld, '-k', label='ML yield locus', linewidth=2)
                    if self.msparam is None:
                        plt.title=self.name
                    else:
                        plt.title('Flow stress, PEEQ='+str(self.msparam[0]['work_hard'][j].round(decimals=4))+', TP='
                                  +str(self.msparam[0]['texture'][k].round(decimals=2)), fontsize=fontsize)
                    #plt.xlabel(r'$\theta$ (rad)', fontsize=fontsize-2)
                    #plt.ylabel(r'$\sigma_{eq}$ (MPa)', fontsize=fontsize-2)
                    plt.legend(loc=(.95,0.85),fontsize=fontsize-2)
                    plt.tick_params(axis="x",labelsize=fontsize-4)
                    plt.tick_params(axis="y",labelsize=fontsize-4)
            plt.show()

    def create_sig_data(self, N=None, mat_ref=None, sdata=None, Nseq=12, sflow=None, 
                        offs=0.01, extend=False, rand=False, sdim=3):
        '''Function to create consistent data sets on the deviatoric stress plane
        for training or testing of ML yield function. Either the number "N" of raw data points, i.e. load angles, to be 
        generated and a reference material "mat_ref" has to be provided, or a list of raw data points "sdata" with 
        cylindrical stress tensors lying on the yield surface serves as input. Based on the raw data, stress tensors 
        from the yield locus are distributed into the entire deviatoric space, by linear downscaling into the elastic 
        region and upscaling into the plastic region. Data is created in form of cylindrical stresses that lie densly 
        around the expected yield locus and more sparsely in the outer plastic region.

        Parameters
        ----------
        N    : int
            Number of load cases (polar angles) to be created (optional,
            either N and mat_ref or sdata must be provided)
        mat_ref : object of class ``Material``
            reference material needed to calculate yield function if only N is provided (optional, ignored if sdata is given)
        sdata: (N,3) or (N,6) array
            List of cylindrical stresses (N,3) or Voigt stresses (N,6) lying on yield locus. 
            Based on these yield stresses, training data in entire deviatoric stress space is created
            (optional, either sdata or N and mat_ref must be provided)
        Nseq : int
            Number of training stresses to be generated in the range 'offs' to the yield strength (optional, default: 12)
        sflow : float
            Expected flow stress of data set (optional, default: self.sy)
        offs : float
            Start of range for equiv. stress (optional, default: 0.01)
        extend : Boolean
            Create additional data in plastic regime (optional, default: False)
        rand   : Boolean
            Chose random load cases (polar angles) (optional, default: False)
        sdim  : int
            Dimensionality of stress data to be generated, only used, if not yet set in material
            (optional, default: 3)

        Returns
        -------
        st : (M,2) or (M,5) array
            Cylindrical (M,2) or deviatoric (M,5) training stresses, M = N (2 Nseq + Nextend)
        yt : (M,) array
            Result vector of categorial yield function (-1 or +1) for supervised training
        '''
        if sflow is None:
            sflow = self.sy
        if sdata is None:
            if self.sdim is None:
                self.sdim = sdim
            # create regular pattern of stresses in sdim-dimensional stress space
            if self.sdim!=3:
                raise ValueError('create_data_sig: Generation of training stresses only support in principal stress space')
            if mat_ref is None:
                raise ValueError('create_data_sig: Neither sdata nor mat_ref are provided, cannot generate training data')
            if N is None:
                print('\n*** Warning in create_sig_data: Neither N not theta provided.')
                print('Continuing with N=36')
                N = 36
            if not rand:
                theta = np.linspace(-np.pi, np.pi, N)
            else:
                theta = 2.*(np.random.rand(N)-0.5)*np.pi
            seq = np.linspace(offs/sflow, 2., 2*Nseq)
        else:
            # read stress data as seeding points for generation of further training stresses in entire 
            # sdim-dimensional stress space
            i = len(sdata)
            if (N is not None) and (N!=i):
                print('\n*** Warning in create_sig_data: N and dimension of sdata do not agree')
                print('Continuing with N =',i)
            if mat_ref is not None:
                print('\n*** Warning in create_sig_data: using sdata for training, ignoring mat_ref')
            N = i
            if self.sdim==3:
                sc    = sdata[:,0]
                theta = sdata[:,1]
            else:
                # make sure stresses are purely deviatoric
                p = np.sum(sdata[:,0:3], axis=1)/3.
                sdata[:,0:3] -= p[:,None]
            seq = np.linspace(offs, 0.95, Nseq)
            seq = np.append(seq, np.linspace(1.05, 2., Nseq))
        if extend:
            # add training points in plastic regime to avoid fallback of SVC decision fct. to zero
            seq = np.append(seq, np.array([2.4, 3., 4., 5.]))
        Nd = len(seq)  # numberof training stresses per load case
        st = np.zeros((N*Nd,self.sdim-1))  # input vector with training stresses
        yt = np.zeros(N*Nd)  # result vector for supervised learning
        for i in range(Nd):
            j0 = i*N
            j1 = (i+1)*N
            if self.sdim==3:
                # create regular stress grid in 2-dimensional deviatoric plane of princ. stress space
                st[j0:j1,0] = seq[i]*sflow
                st[j0:j1,1] = theta
            else:
                # scale sdata into elastic regime (seq<1) or into plastic regime (seq>=1)
                st[j0:j1,:] = sdata[:,1:6]*seq[i]
            if sdata is None:
                yt[j0:j1] = np.sign(mat_ref.calc_yf(sp_cart(st[j0:j1,:])))
            else:
                if self.sdim==3:
                    yt[j0:j1] = np.sign(seq[i]*sflow - sc)
                else: 
                    yt[j0:j1] = -1. if i<Nseq else +1.
        ind = np.nonzero(np.abs(yt)<0.99)[0]
        yt[ind] = 1.  # set points on yield surface to +1 instead of zero
        return st, yt

    def setup_fgrad_SVM(self, X_grad_train, y_grad_train, C=10., gamma=0.1):
        '''Inititalize and train SVM regression for gradient evaluation

        Parameters
        ----------
        X_grad_train : (N,3) array
        y_grad_train : (N,) array
        C     : float
            Paramater for training of Support Vector Regression (SVR) (optional, default:10)
        gamma : float
            Parameter for kernel of SVR (optional, default: 0.1)
        '''
        'define support vector regressor parameters'
        self.svm_grad0 = svm.SVR(C=C, cache_size=3000, coef0=0.0, degree=3, epsilon=0.01, gamma=gamma,
              kernel='rbf', max_iter=-1, shrinking=True, tol=0.0001, verbose=False)
        self.svm_grad1 = svm.SVR(C=C, cache_size=3000, coef0=0.0, degree=3, epsilon=0.01, gamma=gamma,
              kernel='rbf', max_iter=-1, shrinking=True, tol=0.0001, verbose=False)
        self.svm_grad2 = svm.SVR(C=C, cache_size=3000, coef0=0.0, degree=3, epsilon=0.01, gamma=gamma,
              kernel='rbf', max_iter=-1, shrinking=True, tol=0.0001, verbose=False)

        #fit SVM to training data
        X_grad_train = X_grad_train / self.sy
        gmax = np.amax(y_grad_train, axis=0)
        gmin = np.amin(y_grad_train, axis=0)
        self.gscale = gmax - gmin
        y_grad_train0 = y_grad_train[:,0]/self.gscale[0]
        y_grad_train1 = y_grad_train[:,1]/self.gscale[1]
        y_grad_train2 = y_grad_train[:,2]/self.gscale[2]
        self.svm_grad0.fit(X_grad_train, y_grad_train0)
        self.svm_grad1.fit(X_grad_train, y_grad_train1)
        self.svm_grad2.fit(X_grad_train, y_grad_train2)
        self.ML_grad = True
        
    def export_MLparam(self, sname, source=None, file=None, path='../../models/', \
                       descr=[], param=[]):
        """The parameters of the trained Ml flow rule (support vectors, dual 
        coefficients, offset and scaling parameters) are written to a csv file
        that is readable to Abaqus (8 numbers per line).
        
        Parameters
        ----------
        sname : str
            Name of script that created this material
        source : str
            Source of parameters (optiona, default: None)
        file : str
            Trunk of filename to which CSV flies are written (optional, default: None)
        path : str
            Path to which files are written (optional: default: '')
        descr : list
            List of names of model parameters used for generating this ML material (optional, default: [])
        param : list
            List of values of parameters used for generating this ML material (optional, default: []);
            descr and param must be of the same size
            
            
        Yields
        ------
        CSV file with name path+file+'-svm.csv' containing 
        support vectors, dual coefficients, and (Ndof, elastic parameters, offset, 
        gamma value, scaling factors) in Abaqus format; and
        JSON file with name path+file+'-svm_meta.json' containing meta data in given format.
        """
        from pkg_resources import get_distribution
        from json import dump
        from datetime import date
        
        if not self.ML_yf:
            raise AttributeError('export_MLparam: No ML flow rule defined.')
        if self.msparam is None:
            self.Nset = 1
            self.epc = 0.
            self.scale_wh = 1.
            self.scale_text = [1.]
        if self.Nset>9:
            raise ValueError('export_MLparam: Too many sets to export.')
        if len(descr)!=len(param):
            raise ValueError('Lists for descr and param must have the same lengths.')
        if file is None:
            file = 'abq_'+self.name
        file = path+file
        
        # write parameters of trained SVC to file readable to Abaqus
        dc = self.svm_yf.dual_coef_[0] # dual coefficients
        nsv = len(dc)   # number of support vectors
        nlin = int((nsv*(self.Ndof+1)+20)/8) + 1
        Ndata = nlin*8 # Number of data points to write
        props = np.zeros(Ndata)
        props[0] = nsv
        props[1] = self.Ndof
        props[2] = self.E
        props[3] = self.nu
        props[4] = self.svm_yf.intercept_[0]
        props[5] = self.gam_yf
        props[6] = self.epc
        props[7] = self.scale_seq
        props[8] = self.scale_wh
        props[9] = self.Nset
        props[10:10+self.Nset] = self.scale_text
        props[19:19+nsv] = dc
        nl = (self.Ndof+1)*nsv+19 # last entry of support vectors
        props[19+nsv:nl] = self.svm_yf.support_vectors_.flatten()
        np.savetxt(file+'-svm.csv', props.reshape((nlin,8)), delimiter=', ', newline='\n')
        
        # paramaters for metadata
        today = str(date.today())  # date
        owner = getpass.getuser()  # username
        sys_info = platform.uname()  # system information
        descr.extend(['Ndata', 'gamma', 'C'])
        param.extend([Ndata, self.gam_yf, self.C_yf])
        
        # Create metadata
        meta = {
          "Info" : {
              "Owner"       : owner,
              "Institution" : "ICAMS, Ruhr University Bochum, Germany", 
              "Date"        : today,
              "Description" : "SVC-parameters for plasticity model",
              "Method"      : "Support Vector Classification",
              "System": {
                  "sysname"  : sys_info[0],
                  "nodename" : sys_info[1],
                  "release"  : sys_info[2],
                  "version"  : sys_info[3],
                  "machine"  : sys_info[4]},
              },
          "Model" : {
            "Creator"   : "pylabfea",
            "Version"   : get_distribution('pylabfea').version,
            "Repository": "https://github.com/AHartmaier/pyLabFEA.git",
            "Input"     : source,
            "Script"    : sname,
            "Names"     : descr,
            "Parameters": param
            },
          "Data" : {
              "Class"    : 'SVC_parameters',
              "Type"     : 'CSV',
              "File"     : file+'-svm.csv',
              "Separator": ',',
              "Header"   : None,
              "Format"   : (nlin,8),
              "Names" : ['nsv', 'nsd', 'Emod', 'nu', 'rho', 'gamma', 'epc', \
                            'scale_seq', 'scale_wh', 'Nset', 'scale_text[0:Nset]', \
                            'dual_coef[0:nsv]', 'sup_vec[0:nsv,0:nsd]'],
              "Units" : { 
                  'Stress' : 'MPa',
                  'Strain' : 'None',
                  'Disp'   : 'mm',
                  'Force'  : 'N'}
              }
        }
        with open(file+'-svm_meta.json','w') as fp:
            dump(meta, fp, indent=2)
            
    def pckl(self, name=None, path='../../materials/'):
        '''Write material into pickle file. Usefull for materials with trained machine 
        learning flow rules to avoid time-consuming re-training.
        
        
        Parameters
        ----------
        name : string (optional, default: None)
            File name for pickled material. The default is None, in which case 
            the filename will be the material name + '.pckl'. 
        path : string
            Path to location for pickles

        Returns
        -------
        None.

        '''
        if name is None:
            name = 'mat_'+self.name + '.pkl'
        with open(path+name, 'wb') as output:
            pickle.dump(self, output, pickle.HIGHEST_PROTOCOL)
        return


    #=========================================================
    # subroutines for material definitions
    #=========================================================
    def elasticity(self, C11=None, C12=None, C44=None, # standard parameters for crystals with cubic symmetry
                   CV=None,                            # user specified Voigt matrix
                   E=None, nu=None):                   # parameters for isotropic material
        '''Define elastic material properties

        Parameters
        ----------
        C11 : float
        C12 : float
        C44 : float
            Anisoptropic elastic constants of material (optional,
            if (C11,C12,C44) not given, either (E,nu) or CV must be specified)
        E   : float
        nu  : float
            Isotropic parameters Young's modulus and Poisson's number (optional,
            if (E,nu) not given, either (C11,C12,C44) or CV must be specified)
        CV  : (6,6) array
            Voigt matrix of elastic constants (optional, if CV not given, either
            (C11,C12,C44) or (E,nu) must be specified)
            
        Returns
        -------
        None.
        '''
        if (E is not None):
            if (nu is None):
                raise ValueError('Error: Inconsistent definition of material parameters: Only E provided')
            if ((C11 is not None)or(C12 is not None)or(C44 is not None)):
                raise ValueError('Error: Inconsistent definition of material parameters: E provided together with C_ij')
            hh = E/((1.+nu)*(1.-2.*nu))
            self.C11 = (1.-nu)*hh
            self.C12 = nu*hh
            self.C44 = (0.5-nu)*hh
            self.E = E
            self.nu = nu
            self.CV = None
        elif (C11 is not None):
            if (nu is not None):
                raise ValueError('Error: Inconsistent definition of material parameters: nu provided together with C_ij')
            if ((C12 is None)or(C44 is None)):
                raise ValueError('Error: Inconsistent definition of material parameters: C_12 or C_44 values missing')
            self.C11 = C11
            self.C12 = C12
            self.C44 = C44
            self.nu = C12/(C11+C12)
            self.E = 2*C44*(1+self.nu) # only for isotropy
            self.CV = None
            print('***Warning: E and nu calculated from anisotropic elastic parameters')
        elif (CV is not None):
            self.CV = np.array(CV)
            self.nu = self.CV[0,1]/(self.CV[0,0]+self.CV[0,1])
            self.E = 2*self.CV[3,3]*(1+self.nu) # only for isotropy
            #print('Warning: E and nu calculated from anisotropic elastic parameters')
        else:
            raise ValueError('Error: Inconsistent definition of material parameters')

    def plasticity(self, sy=None, hill=[1., 1., 1.], drucker=0., khard=0., tresca=False, barlat=None, \
                   barlat_exp=None, hill_3p=None, hill_6p=None, sdim=3):
        '''Define plastic material parameters; anisotropic Hill-like and Drucker-like
        behavior is supported

        Parameters
        ----------
        sy   : float
            Yield strength
        hill : (3,) array
            Parameters for Hill-like orthotropic anisotropy (optional, default: isotropy)
        drucker : float
            Parameter for Drucker-like tension-compression asymmetry (optional, default: 0)
        khard: float
            Linear strain hardening slope (ds/de_p) (optional, default: 0)
        tresca : Boolean
            Indicate if Tresca equivalent stress should be used (optional, default: False)
        barlat : (18,) array
            Array with parameters for Barlat Yld2004-18p yield function (optional)
        barlat_exp : int
            Exponent for Barlat Yld2004-18p yield function (optional)
        hill_3p : Boolean
            Indicate if 3-parameter Hill model shall be applied (optional, default: None)
            Will be set True automatically if 3 Hill paramaters != 1 are provided 
        hill_6p : Boolean
            Indicate if 6-parameter Hill model shall be applied (optional, default: None)
            Will be set True automatically if 6 Hill parameters are provided
        sdim : int
            Dimensionality of stress tensor to be used for plasticity, must be either 3 
            (only principal stresses are considered) or 6 (full stress tensor is considered),
            (optional, default: 3)
        '''
        self.sy0 = sy  # store initial yield strength of material
        self.sy = sy   # current yield strength (may be modified by texture)
        self.khard = khard # strain hardening slope (d flow stress / d plastic strain)
        self.drucker = drucker   # Drucker-Prager parameter: weight of hydrostatic stress
        if sdim!=3 and sdim!=6:
            raise ValueError('plasticity: sdim must be either 3 or 6')
        else:
            if self.sdim is not None and self.sdim!=sdim:
                print('plasticity: Parameter sdim is changed. New value:',sdim)
            self.sdim = sdim
        lh = len(hill)
        if hill_6p is None and hill_3p is None:
            # determine if 3 or 6 Hill parameters are provided
            hill_6p = (lh==6)
            hill_3p = not hill_6p
            if hill_3p and (hill[0]==1.) and (hill[1]==1.) and (hill[2]==1.):
                hill_3p = False
        if hill_6p and lh!=6:
                raise ValueError('plasticity: When hill_6p is set True, 6 Hill parameters must be provided')
        if hill_3p and lh!=3:
            raise ValueError('plasticity: When hill_3p is set True, only 3 Hill parameters can be provided')
        if hill_6p and sdim==3:
            warnings.warn('plasticity: 6 Hill parameters are provided, but sdim=3; ignoring shear parameters')
            hill_6p = False
            hill_3p = True
            hill = hill[0:3]
        if hill_3p and sdim==6:
            print('Material', self.name)
            warnings.warn('plasticity: 3 Hill parameters are provided, but sdim=6; shear parameters set to 1')
            hill_3p = False
            hill_6p = True
            hill.extend([1., 1., 1.])
        if sdim==6 and lh==3:
            hill.extend([1., 1., 1.])
        self.hill_6p = hill_6p
        self.hill_3p = hill_3p
        self.hill = np.array(hill)  # Hill anisotropic parameters
        # set Trseca flag
        if tresca is None:
            tresca = False
        self.tresca = tresca
        if barlat is not None:
            self.barlat = True
            self.Bar_m1 = np.array([[      0.,     -barlat[0], -barlat[1],     0.,       0.,  0.],
                         [ -barlat[2],     0.,     -barlat[3],     0.,         0.,       0.],
                         [ -barlat[4],  -barlat[5],    0.,         0.,         0.,       0.],
                         [   0.,           0.,         0.,      barlat[6],     0.,       0.],
                         [   0.,           0.,         0.,         0.,       barlat[7],  0.],
                         [   0.,           0.,         0.,         0.,         0.,   barlat[8]]])
        
            #  Cdouble dash matrix
            self.Bar_m2 = np.array([[   0.,  -barlat[9],  -barlat[10],   0.,  0.,  0.],
                         [ -barlat[11],    0.,  -barlat[12],   0.,  0.,  0.],
                         [ -barlat[13],  -barlat[14],    0.,   0.,  0.,  0.],
                         [   0.,    0.,    0.,  barlat[15],  0.,  0.],
                         [   0.,    0.,    0.,   0., barlat[16],  0.],
                         [   0.,    0.,    0.,   0.,  0., barlat[17]]])
            self.barlat_exp = barlat_exp
        else:
            self.barlat = False

    def from_data(self, param):
        '''Define material properties from data sets generated in module `Data`: 
        containes data on elastic and plastic behavior, including work hardening, 
        for different crystallographic textures. Possible to extend to grain sizes, 
        grain shapes and porosities. Will invoke definition of elastic and plastic 
        parameters by calls to the methods `Material.elasticity` and `Material.plasticity` 
        with the parameters provided in the data set. 
        Also initializes current texture to first one in list and re-sets work-hardening parameters.

        Parameters
        ----------
        param : list or directories
            `Data.mat_param` directories containing material data sets
        '''

        #import dictionaries with all microstructure parameters resulting from data module
        self.msparam = np.array(param, ndmin=1)
        self.Nset = len(self.msparam)  # number of microstructures in material definition
        Nlc   = self.msparam[0]['Nlc']
        Npl   = self.msparam[0]['Npl']
        Ntext = self.msparam[0]['Ntext']
        if self.sdim is None:
            self.sdim = self.msparam[0]['sdim']
        elif self.sdim!=self.msparam[0]['sdim']:
            self.sdim = self.msparam[0]['sdim']
            print('***Warning: microstructure has changed definition of sdim. New value:', self.sdim)
        if self.sdim!=3 and self.sdim!=6:
            raise ValueError('Value of sdim must be either 3 or 6')
        self.epc  = self.msparam[0]['epc']
        for i in range(1,self.Nset):
            h1 = self.msparam[i]['Nlc'] != Nlc
            h2 = self.msparam[i]['Npl'] != Npl
            h3 = self.msparam[i]['Ntext'] != Ntext
            h4 = self.msparam[i]['sdim'] != self.sdim
            if h1 or h2 or h3 or h4:
                print('Error: Structure of data set #',i,' is inconsistent:', Nlc, Npl, Ntext, self.sdim, h1, h2, h3, h4)
                raise ValueError('Inconsistent data structure')
                #Conditions can be relaxed by modifying train_SVC
            if self.msparam[i]['epc'] != self.epc:
                print('***Warning in microscture: Inconsistent definition of yield onset in texture',i,'. Using eps_cr=',self.epc)
        self.whdat=False if Npl==1 else True    # work hardening data exists
        self.txdat=False if Ntext==1 else True  # texture variations exist
        self.Ndof = self.sdim-1
        if self.whdat:
            self.ind_wh = self.Ndof  # index for dof associated with work hardening
            self.Ndof += 1           # add dof for work hardening parameter if data exists
        if self.txdat:
            self.ind_tx = self.Ndof  # starting index for dof associated with textures
            self.Ndof += self.Nset   # add dof's for textures
            
        # assign average properties to material and initialize texture and work-hardening
        self.elasticity(E=self.msparam[0]['E_av'], nu=self.msparam[0]['nu_av'])
        self.plasticity(sy=self.msparam[0]['sy_av'], sdim=self.sdim)
        tp = np.zeros(self.Nset)
        tp[0] = 1.
        self.set_texture(tp)

    def set_texture(self, current, verb=False):
        '''Set parameters for current crystallographic texture of material as defined in microstructure.
        
        Parameters
        ----------
        current : float or list
            Mixture parameter for microstructures in range [0,1] for each defined microstructure, indicates the 
            intensity of the given microstructure. The sum of all mixture parameters must be <=1, the rest will be set 
            to random texture. Must have same dimension as material.msparam.
        verb : Boolean
            Be verbose 
            
        Yields
        ------
        Material.tx_cur : list
            Current value of microstructural mixture parameter for active microstructure. Has same dimension as material.msparam
        Material.sy  : float
            Yield stength is redefined accoring to texture parameter
        Material.khard : float
            Work hardening parameter is redefined according to texture parameter
        Material.epc : float
            Critical PEEQ for which onset of plastic deformation is definied in data
        '''
        self.tx_cur = np.array(current, ndmin=1)
        sm = np.sum(self.tx_cur) # sum of mixture parameters
        if sm>1. or sm<0.:
            print('Error: Microstructure parameters out of range:',sm, current)
            raise ValueError('set_texture: Bad value for mixture parameter')
        if len(self.tx_cur) != self.Nset:
            print('Error: Microstructure parameters have wrong dimension:',current, self.Nset)
            raise ValueError('set_texture: Wrong dimension of mixture parameter')
        #calculate weight factor for each texture based on its mixture parameter
        if sm<1.e-3:
            wght=np.ones(self.Nset)/self.Nset
        else:
            wght = self.tx_cur/sm
        self.sy = 0.
        #self.khard = 0.
        index = []
        for i, ms in enumerate(self.msparam):
            hh = ms['texture'] - self.tx_cur[i]
            index.append(np.argmin(np.abs(hh)))
            #redefine plasticity parameters according to texture parameter
            sy = np.interp(self.tx_cur[i], ms['texture'], ms['flow_seq_av'][:,0])
            self.sy  += sy*wght[i]
            '''if self.whdat:
                #set strain hardening parameters to initial value for selected texture
                ds = ms['flow_seq_av'][index[-1],1] - ms['flow_seq_av'][index[-1],0] # assuming isotropic hardening
                de = ms['work_hard'][1] - ms['work_hard'][0]
                khard   =  ds/de # linear work hardening rate b/w values for w.h. in data
                self.khard += khard*wght[i]'''

        if verb:
            print('New texture parameters: ',self.tx_cur)
            print('Texture mixing: ')
            [print(self.msparam[i]['ms_type'],'with mixture parameter',self.tx_cur[i]) for i in range(self.Nset)]
            print('Yield strength:',self.sy,'MPa')
        self.ms_index = index
            
    #==============================================================
    # subroutines for post-processing and graphics
    #==============================================================
    
    def ellipsis(self, a=1., b=1./np.sqrt(3.), n=72):
        '''Create ellipsis with main axis along 45° axis, used for graphical representation of isotropic yield locus.

        Parameters
        ----------
        a : float
            Long half-axis of ellipsis (optional, default: 1)
        a : float
            Short half-axis of ellipsis (optional, default: 1/sqrt(3))
        n : int
            Number of points on ellipsis to be calculated

        Returns
        -------
        x, y : (n,) arrayy
            x and y coordinates of points on ellipsis
        '''
        t = np.arange(0., 2.1*np.pi, np.pi/n)
        x = a*np.cos(t) - b*np.sin(t)
        y = a*np.cos(t) + b*np.sin(t)
        return x, y

    def plot_data(self, Z, axs, xx, yy, field=True, c='red'):
        '''Plotting data in stress space to visualize yield loci.

        Parameters
        ----------
        Z   : array
            Data for field plot
        axs : handle
            Axes where plot is added
        xx  : meshgrid
            x-coordinates
        yy  : meshgrid
            y-coordinates
        field : Boolean
            Decide if field is plotted (optional, default: True)
        c   : str
            Color for contour line (optional, default: 'red')

        Returns
        -------
        line : handle
            Reference to plotted line
        '''
        #symmetrize Z values
        zmin = np.amin(Z)
        zmax = np.amax(Z)
        if (-zmin < zmax):
            Z[np.nonzero(Z>-zmin)] = -zmin
        else:
            Z[np.nonzero(Z<-zmax)] = -zmax
        Z = Z.reshape(xx.shape)

        #display data
        if field:
            axs.imshow(Z, interpolation='nearest',
               extent=(xx.min(), xx.max(), yy.min(), yy.max()), aspect='auto',
               origin='lower', cmap=plt.cm.PuOr_r)
        contour = axs.contour(xx, yy, Z, levels=[0], linewidths=2,
                    linestyles='solid', colors=c)
        line = contour.collections
        return line

    def plot_yield_locus(self, fun=None, label=None, data=None, trange=1.e-2, peeq=0.,
                         xstart=None, xend=None, axis1=[0], axis2=[1], iso=False, ref_mat=None,
                         field=False, Nmesh=100, file=None, fontsize=20, scaling=True):
        '''Plot different cuts through yield locus in 3D principal stress space.

        Parameters
        ----------
        fun   : function handle
            Yield function to be plotted (optional, default: own yield function)
        label : str
            Label for yield function (optional, default: own name)
        data  : (N,3) array
            principal stress data to be used for scatter plot (optional)
        trange : float
            Cut-off for data to be plotted on slice (optional, default: 1.e-2)
        peeq   : float
            Level of plastic strain for which yield locus is plotted (isotropic hardening)
        xstart : float
            Smallest value on x-axis (optional, default: -2)
        xend   : float
            Largest value on x-axis (optional, default: 2)
        axis1 : list
            Cartesian stress coordinates to be plotted on x-axis of slices (optional, default: [0])
        axis2 : list
            Cartesian stress coordinates to be plotted on y-axis of slices (optional, default: [1])
        iso   : Boolean
            Decide if reference ellipsis for isotropic material is plotted (optional, default: False)
        ref_mat=None
            Reference material to plot yield locus (optional)
        field : Boolean
            Decide if field of yield function is plotted (optional, default: False)
        Nmesh : int
            Number of mesh points per axis on which yield function is evaluated (optional, default:100)
        file  : str
            File name for output of olot (optional)
        fontsize : int
            Fontsize for axis annotations (optional, default: 20)
        scaling  : Boolean
            Scale stress with yield strength (optional, default: True)

        Returns
        -------
        axs : pyplot axis handle
            Axis of the plot
        '''
        if xstart is None:
            if scaling:
                xstart=-2.
            else:
                xstart=-2.*self.sy
        if xend is None:
            if scaling:
                xend=2.
            else:
                xend=2.*self.sy
        xx, yy = np.meshgrid(np.linspace(xstart, xend, Nmesh),
                         np.linspace(xstart, xend, Nmesh))
        Nm2 = Nmesh*Nmesh
        Nc = len(axis1)
        if len(axis2)!=Nc:
            sys.exit('Error in plot_yield_locus: mismatch in dimensions of ax1 and ax2')

        if Nc==1:
            fs = (10, 8)
            fontsize *= 4/5
            plt.subplots_adjust(wspace=0.3)
        else:
            fs = (20, 5)
        fig, axs  = plt.subplots(nrows=1, ncols=Nc, figsize=fs)
        fig.subplots_adjust(hspace=0.3)

        #loop over subplots in axis1 and axis2
        for j in range(Nc):
            if Nc==1:
                ax=axs
            else:
                ax=axs[j]
            lines=[]
            labels=[]
            #select slice in 3D stress space
            s1 = None
            s2 = None
            s3 = None
            #first axis
            if axis1[j]==0:
                s1 = xx.ravel()
                title = r'$\sigma_1$'
                if scaling:
                    xlab = r'$\sigma_1 / \sigma_y$'
                else:
                    xlab = r'$\sigma_1$ (MPa)'
            elif axis1[j]==1:
                s2 = xx.ravel()
                title = r'$\sigma_2$'
                if scaling:
                    xlab = r'$\sigma_2 / \sigma_y$'
                else:
                    xlab = r'$\sigma_2$ (MPa)'
            elif axis1[j]==2:
                s3 = xx.ravel()
                title = r'$\sigma_3$'
                if scaling:
                    xlab = r'$\sigma_3 / \sigma_y$'
                else:
                    xlab = r'$\sigma_3$ (MPa)'
            elif axis1[j]==3:
                s1 = xx.ravel()
                s2 = xx.ravel()
                title = r'$p=\sigma_1=\sigma_2$'
                if scaling:
                    xlab = r'$p / \sigma_y$'
                else:
                    xlab = '$p$ (MPa)'
                ref_mat = False
                axis1[j] = 0
            else:
                print('Warning in plot_yield_locus: axis1 not defined properly, set to sig_1', axis1, j)
                s1 = xx.ravel()
                title = r'$\sigma_1$'
                if scaling:
                    xlab = r'$\sigma_1 / \sigma_y$'
                else:
                    xlab = r'$\sigma_1$ (MPa)'
            #second axis
            if axis2[j]==0:
                s1 = yy.ravel()
                title += r'-$\sigma_1$ slice'
                if scaling:
                    ylab = r'$\sigma_1 / \sigma_y$'
                else:
                    ylab = r'$\sigma_1$ (MPa)'
            elif axis2[j]==1:
                s2 = yy.ravel()
                title += r'-$\sigma_2$ slice'
                if scaling:
                    ylab = r'$\sigma_2 / \sigma_y$'
                else:
                    ylab = r'$\sigma_2$ (MPa)'
            elif axis2[j]==2:
                s3 = yy.ravel()
                title += r'-$\sigma_3$ slice'
                if scaling:
                    ylab = r'$\sigma_3 / \sigma_y$'
                else:
                    ylab = r'$\sigma_3$ (MPa)'
            elif axis2[j]==3:
                s3 = yy.ravel()
                title += r'-$\sigma_3$ slice'
                if scaling:
                    ylab = r'$\sigma_3 / \sigma_y$'
                else:
                    ylab = r'$\sigma_3$ (MPa)'
                axis2[j]=2
            else:
                print('Warning in plot_yield_locus: axis2 not defined properly, set to sig_2', axis2, j)
                s2 = yy.ravel()
                title += r'-$\sigma_2$ slice'
                if scaling:
                    ylab = r'$\sigma_2 / \sigma_y$'
                else:
                    ylab = r'$\sigma_2$ (MPa)'
            si3 = 1  # slice for data
            if s1 is None:
                s1 = np.zeros(Nm2)
                si3 = 0
            if s2 is None:
                s2 = np.zeros(Nm2)
                si3 = 1
            if s3 is None:
                s3 = np.zeros(Nm2)
                si3 = 2
            sig = np.c_[s1, s2, s3]  # set stresses for yield locus calculation

            #evaluate yield function to be plotted
            if scaling:
                sf = 1./self.sy
                sig*=self.sy
            else:
                sf = 1.
            if fun is None:
                Z = self.calc_yf(sig, peeq=peeq, pred=True)*sf
            else:
                Z = fun(sig, pred=True)*sf
            if label is None:
                label = self.name
            hl = self.plot_data(Z, ax, xx, yy, field=field)
            lines.extend(hl)
            labels.extend([label])
            #plot reference function if provided
            if ref_mat is not None:
                Z = ref_mat.calc_yf(sig, peeq=peeq, pred=True)*sf
                labels.extend([ref_mat.name])
                hl = self.plot_data(Z, ax, xx, yy, field=False, c='black')
                lines.extend(hl)
            #plot ellipsis as reference if requested
            if iso:
                x0, y0 = self.ellipsis()  # reference for isotropic material
                if not scaling:
                    x0*=self.sy
                    y0*=self.sy
                hl = ax.plot(x0,y0,'-b')
                lines.extend(hl)
                labels.extend(['isotropic J2'])
            #plot data if provided
            if (data is not None):
                # select data from 3D stress space within range [xstart, xend] and to fit to slice
                dat = np.array(data)*sf
                dsel = np.nonzero(np.logical_and(np.abs(dat[:,si3])<trange,
                    np.logical_and(dat[:,axis1[j]]>xstart, dat[:,axis1[j]]<xend)))
                ir = dsel[0]
                yf = np.sign(self.calc_yf(data[ir,:], peeq=peeq))
                ax.scatter(dat[ir,axis1[j]], dat[ir,axis2[j]], s=60, c=yf,
                           cmap=plt.cm.Paired, edgecolors='k')
            ax.legend(lines,labels,loc='upper left',fontsize=fontsize-4)
            #ax.set_title(title,fontsize=fontsize)
            ax.set_xlabel(xlab,fontsize=fontsize)
            ax.set_ylabel(ylab,fontsize=fontsize)
            hh = 4 if Nc==1 else 7
            ax.tick_params(axis="x", labelsize=fontsize-hh)
            ax.tick_params(axis="y", labelsize=fontsize-hh)
        #save plot to file if filename is provided
        if file is not None:
            fig.savefig(file+'.pdf', format='pdf', dpi=300)
        return axs

    def calc_properties(self, size=2, Nel=2, verb=False, eps=0.005, min_step=None, 
                        sigeps=False, load_cases=['stx','sty','et2','ect']):
        '''Use pylabfea.model to calculate material strength and stress-strain data along a given load path.

        Parameters
        ----------
        size : int
            Size of FE model (optional, defaul: 2)
        Nel : int
            Number of elements per axis (optional, defaul: 2)
        verb : Boolean
            Be verbose with output (optional, default: False)
        eps : float
            Maximum total strain (optional, default:0.005)
        min_step : int
            Minumum number of load steps (optional)
        sigeps : Boolean
            Decide if data for stress-strain curves in stored in dictionary Material.sigeps (optional, default: False)
        load_cases : list
            List of load cases to be performed (optional, default: ['stx','sty','et2','ect']);
            'stx': uniaxial tensile yield stress in horizontal (x-)direction;
            'sty': uniaxial tensile yield stress in vertical (y-)direction;
            'et2': plane stress, equibiaxial strain in x and y direction;
            'ect': pure shear strain (x-compression, y-tension), plane stress
        '''
        def calc_strength(vbc1, nbc1, vbc2, nbc2, sel):
            fe=Model(dim=2,planestress=True)
            fe.geom([size], LY=size) # define section in absolute length
            fe.assign([self])        # assign material to section
            fe.bcleft(0.)            # fix lhs nodes in x-direction
            fe.bcbot(0.)             # fix bottom nodes in y-direction
            fe.bcright(vbc1, nbc1)   # define BC in x-direction
            fe.bctop(vbc2, nbc2)     # define BC in y-direction
            fe.mesh(NX=Nel, NY=Nel)  # create mesh
            fe.solve(verb=verb,min_step=min_step)      # solve mechanical equilibrium condition under BC
            seq  = self.calc_seq(fe.sgl)   # store time dependent mechanical data of model
            eeq  = eps_eq(fe.egl)
            peeq = eps_eq(fe.epgl)
            iys = np.nonzero(peeq<1.e-2)
            ys = seq[iys[0][-1]]
            self.prop[sel]['ys']   = ys
            self.prop[sel]['seq']  = seq
            self.prop[sel]['eeq']  = eeq
            self.prop[sel]['peeq'] = peeq
            seq  = seq_J2(fe.sgl)   # store time dependent mechanical data of model
            eeq  = eps_eq(fe.egl)
            peeq = eps_eq(fe.epgl)
            iys = np.nonzero(peeq<1.e-6)  # take stress at last index of elastic regime
            ys = seq[iys[0][-1]]
            self.propJ2[sel]['ys']   = ys
            self.propJ2[sel]['seq']  = seq
            self.propJ2[sel]['eeq']  = eeq
            self.propJ2[sel]['peeq'] = peeq
            if sigeps:
                self.sigeps[sel]['sig'] = fe.sgl
                self.sigeps[sel]['eps'] = fe.egl
                self.sigeps[sel]['epl'] = fe.epgl
            return
        def calc_stx():
            u1 = eps*size
            calc_strength(u1, 'disp', 0., 'force', 'stx')
            self.prop['stx']['style'] = '-r'
            self.prop['stx']['name']  = 'uniax-x'
            return
        def calc_sty():
            u2 = eps*size
            calc_strength(0., 'force', u2, 'disp', 'sty')
            self.prop['sty']['style'] = '-b'
            self.prop['sty']['name']  = 'uniax-y'
            return
        def calc_et2():
            u1 = 0.4*eps*size
            u2 = 0.4*eps*size
            calc_strength(u1, 'disp', u2, 'disp', 'et2')
            self.prop['et2']['style'] = '-k'
            self.prop['et2']['name']  = 'equibiax'
            return
        def calc_ect():
            u1 = -0.8*eps*size
            u2 = 0.8*eps*size
            calc_strength(u1, 'disp', u2, 'disp', 'ect')
            self.prop['ect']['style'] = '-m'
            self.prop['ect']['name']  = 'shear'
            return
        
        #calculate strength and stress strain data along given load paths
        for case in load_cases:
            if case=='stx': 
                calc_stx()   # uniaxial tensile yield stress in horizontal (x-)direction
            elif case=='sty':
                calc_sty()   # uniaxial tensile yield stress in vertical (y-)direction
            elif case=='et2':
                calc_et2()   # plane stress, equibiaxial strain in x and y direction
            elif case=='ect':
                calc_ect()    # pure shear strain (x-compression, y-tension), plane stress
            else:
                print('*** WARNING (calc_properties): Load case not supported:',case)

    def plot_stress_strain(self, Hill=False, file=None, fontsize=14):
        '''Plot stress-strain data and print values for strength.

        Parameters
        ----------
        Hill : Boolean
            Decide if data for Hill-type equivalent stress is presented (optional, default: False)
        file : str
            Filename to save plot (optional)
        fontsize : int
            Fontsize for axis annotations (optional, default: 14)
        '''
        legend = []
        print('---------------------------------------------------------')
        for sel in self.prop:
            if self.propJ2[sel]['ys'] is not None:
                print('J2 yield stress under',self.prop[sel]['name'],'loading:', self.propJ2[sel]['ys'].round(decimals=3),'MPa')
                print('---------------------------------------------------------')
                plt.plot(self.propJ2[sel]['eeq']*100., self.propJ2[sel]['seq'], self.prop[sel]['style'])
                legend.append(self.prop[sel]['name'])
        plt.title('Material: '+self.name,fontsize=fontsize)
        plt.xlabel(r'$\epsilon_\mathrm{eq}$ (%)',fontsize=fontsize)
        plt.ylabel(r'$\sigma^\mathrm{J2}_\mathrm{eq}$ (MPa)',fontsize=fontsize)
        plt.tick_params(axis="x", labelsize=fontsize-4)
        plt.tick_params(axis="y", labelsize=fontsize-4)
        plt.legend(legend, loc='lower right',fontsize=fontsize)
        if file is not None:
            plt.savefig(file+'J2.pdf', format='pdf', dpi=300)
        plt.show()
        if Hill:
            for sel in self.prop:
                if self.prop[sel]['ys'] is not None:
                    print('Hill yield stress under',self.prop[sel]['name'],'loading:', self.prop[sel]['ys'].round(decimals=3),'MPa')
                    print('---------------------------------------------------------')
                    plt.plot(self.prop[sel]['eeq']*100., self.prop[sel]['seq'], self.prop[sel]['style'])
                    legend.append(self.prop[sel]['name'])
            plt.title('Material: '+self.name,fontsize=fontsize)
            plt.xlabel(r'$\epsilon_\mathrm{eq}$ (%)',fontsize=fontsize)
            plt.ylabel(r'$\sigma_\mathrm{eq}$ (MPa)',fontsize=fontsize)
            plt.tick_params(axis="x", labelsize=fontsize-4)
            plt.tick_params(axis="y", labelsize=fontsize-4)
            plt.legend(legend, loc='lower right',fontsize=fontsize)
            if file is not None:
                plt.savefig(file+'Hill.pdf', format='pdf', dpi=300)
            plt.show()
        return
    
    def polar_plot_yl(self, Na=72, cmat=None, data=None, dname='reference', scaling=None, 
                      field=False, predict=False, cbar=False, Np=100, file=None, arrow=False,
                      sJ2=False):
        '''Plot yield locus as polar plot in deviatoric stress plane
        
        Parameters
        ----------
        Na : int
            Number of angles on which yield locus is evaluated (optional, default: 72)
        cmat : list of materials
            Materials of which YL is plotted in same plot with same scaling (optional)
        data : (N,3) array
            Array of cylindrical stress added to plot (optional)
        dname : str
            Label for data (optional, default: reference)
        scaling : float
            Scaling factor for stresses (optional)
        field : Boolean
            Field of decision function is plotted, works only together with ML yield function
            (optional, default: False)
        predict : Boolean
            Plot ML prediction (-1,1), otherwise decision fucntion is plotted (optional, default: False)
        Np      : int
            Number of points per axis for field plot (optional, default: 100)
        cbar    : Boolean
            Plot colorbar for field (optional, default: False)
        file  : str
            Name of PDF file to which plot is saved
        arrow : Boolean
            Indicate if arrows for the pricipal stress directions are shown (optional, default: False)
        sJ2   : Boolean
            Indicate that J2 equivalent stress shall be used instead of material definition of 
            equivalent stress (optional, default: False)
            
        '''
        if scaling is None:
            sf = 1.
        else:
            sf = 1./scaling
        fig  = plt.figure(figsize=(12,9))
        ax = fig.add_axes([0,0,1,1,], projection='polar')
        if field and self.ML_yf:
            xx, yy = np.meshgrid(np.linspace(-1., 1., Np),np.linspace(-1, 1., Np))
            if self.Ndof == 2:
                feat = np.c_[yy.ravel(),xx.ravel()]
            elif self.Ndof == 3:
                hh = -np.ones(Np*Np)
                feat = np.c_[yy.ravel(),xx.ravel(),hh]
            else:
                raise ValueError('"polar_plot_yl" currently does not support texture as degree of freedom for field plots.')
            cmap = plt.cm.get_cmap('PuOr_r')  #'bwr' and 'PuOr_r' are good choices
            if predict:
                Z = self.svm_yf.predict(feat)
            else:
                Z = self.svm_yf.decision_function(feat)
            'symmetrize Z values'
            zmin = np.amin(Z)
            zmax = np.amax(Z)
            if (-zmin < zmax):
                Z[np.nonzero(Z>-zmin)] = -zmin
            else:
                Z[np.nonzero(Z<-zmax)] = -zmax
            Z = Z.reshape(xx.shape)
            im = ax.pcolormesh(xx*np.pi,(yy+1.)*self.scale_seq*sf,Z, cmap=cmap, 
                               shading='auto')
            if cbar:
                cbar = ax.figure.colorbar(im, ax=ax)
                cbar.ax.set_ylabel("yield function (MPa)", rotation=-90)
        #find norm of princ. stess vector lying on yield surface
        theta = np.linspace(0.,2*np.pi,Na)
        snorm = sp_cart(np.array([self.sy*np.ones(Na)*np.sqrt(1.5), theta]).T)
        x1 = fsolve(self.find_yloc, np.ones(Na), args=snorm, xtol=1.e-5)
        sig = snorm*np.array([x1,x1,x1]).T
        if sJ2:
            s_yld = seq_J2(sig)
        else:
            s_yld = self.calc_seq(sig)
        ax.plot(theta, s_yld*sf, '-k', linewidth=2, label=self.name)
        if cmat is not None:
            N = len(cmat)
            cmap = plt.cm.get_cmap('gist_rainbow')
            i=0
            for mat in cmat:
                x1 = fsolve(mat.find_yloc, np.ones(Na), args=snorm, xtol=1.e-5)
                sig = snorm*np.array([x1,x1,x1]).T
                if sJ2:
                    s_yld = seq_J2(sig)
                else:
                    s_yld = self.calc_seq(sig)
                ax.plot(theta, s_yld*sf, color=cmap(i/N), linewidth=2, label=mat.name)
                i += 1
        if data is not None:
            ax.plot(data[:,1],data[:,0]*sf,'.b', label=dname)
        if arrow:
            dr = self.sy
            drh = 0.08*dr
            ax.arrow(0, 0, 0, dr, head_width=0.05, width=0.004, 
                     head_length=drh, color='r', length_includes_head=True)
            ax.text(-0.12, dr*0.89, r'$\sigma_1$', color='r',fontsize=22)
            ax.arrow(2.0944, 0, 0, dr, head_width=0.05,
                     width=0.004, head_length=drh, color='r', length_includes_head=True)
            ax.text(2.24, dr*0.94, r'$\sigma_2$', color='r',fontsize=22)
            ax.arrow(-2.0944, 0, 0, dr, head_width=0.05,
                     width=0.004, head_length=drh, color='r', length_includes_head=True)
            ax.text(-2.04, dr*0.97, r'$\sigma_3$', color='r',fontsize=22)
        plt.legend(loc=(.9,0.95),fontsize=18)
        if file is not None:
            plt.savefig(file+'.pdf', format='pdf', dpi=300)
        plt.show()<|MERGE_RESOLUTION|>--- conflicted
+++ resolved
@@ -887,19 +887,12 @@
         # self.svm_yf = svm.SVC(kernel='rbf',C=C,gamma=gamma)
         # self.svm_yf.fit(X_train, y_train)
         # self.ML_yf = True
-<<<<<<< HEAD
-        if GridSearch:
-            print('The hyperparameter optimization with Gridsearch to find best c and gamma...')
-            param_grid = {'C': [1, 2, 5, 10, 20, 50, 100], 'gamma': [0.5, 1, 1.5, 2, 2.5, 3]}
-            self.grid = GridSearchCV(svm.SVC(), param_grid, refit=True, verbose=3, n_jobs=-1)
-            self.grid.fit(X_train, y_train)
-=======
+
         if gridsearch:
             print('The hyperparameter optimization with Gridsearch to find best C and gamma...')
             param_grid = {'C': [1, 2, 3, 4, 5, 6, 7, 8, 9, 10, 12, 15], 'gamma': [0.5, 1, 1.5, 2, 2.5, 3]}
             grid = GridSearchCV(svm.SVC(), param_grid, refit=True, verbose=3, n_jobs=-1)
             grid.fit(X_train, y_train)
->>>>>>> cd923c7d
             print('The best hyperparameters are:',self.grid.best_params_)
             self.gam_yf = grid.best_params_["gamma"]
             self.C_yf = grid.best_params_["C"]
