--- conflicted
+++ resolved
@@ -571,11 +571,8 @@
 
 
 def sdev(sig):
-<<<<<<< HEAD
     return sig_dev(sig)
 
+
 def polar_ang(sig):
-    return sig_polar_ang(sig)     
-=======
-    return sig_dev(sig)
->>>>>>> cca2ac78
+    return sig_polar_ang(sig)     