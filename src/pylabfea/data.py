# Module pylabfea.data
"""Module pylabfea.data introduces the class ``Data`` for handling of data resulting
from virtual or physical mechanical tests in the pyLabFEA package. This class provides the
methods necessary for analyzing data. During this processing, all information is gathered
that is required to define a material, i.e., all parameters for elasticity, plasticity,
and microstructures are provided from the data. Materials are defined in
module pylabfea.material based on the analyzed data of this module.

uses NumPy, SciPy, MatPlotLib

Last Update: (2025-01-05)
Authors: Ronak Shoghi, Alexander Hartmaier, Jan Schmidt
ICAMS/Ruhr University Bochum, Germany
Email: alexander.hartmaier@rub.de

distributed under GNU General Public License (GPLv3)"""

import os
import json
import random
import warnings
import pylabfea as FE
import numpy as np
import matplotlib.pyplot as plt
from scipy.signal import savgol_filter
from scipy.optimize import minimize


def ln_strain(eng_strain):
    h1 = np.ones_like(eng_strain)
    h2 = h1 + eng_strain
    ind = np.nonzero(h2 < 1.e-10)
    h2[ind] = 1.e-10
    return np.log(h2)


def eng_strain(ln_strain):
    return np.exp(ln_strain) - np.ones_like(ln_strain)


def interpolate_stress(s0, s1, e0, e1, et):
    return s0 + (et - e0) * (s1 - s0) / (e1 - e0)


def find_transition_index(stress):
    """Calculates the index at which a significant transition in the total stress-strain relationship occurs.
    The function applies a Savitzky-Golay filter to smooth the stress data and to calculate the first
    and second derivatives. It identifies the transition index by finding the point where the second
    derivative starts to change from zero, i.e. the value in the elastic regime. This approach relies on
    the overall behavior of the stress-strain relationship
    rather than focusing on a specific plastic strain threshold (e.g., 0.002%).

    Parameters:
    ----------
    stress: 1-d numpy array
        Array of equivalent stress values along one load path.

    Returns:
    ----------
    idx: int
        The index within the stress array where a significant transition from linear behavior occurs.
    """
    nst = len(stress)
    wl1 = max(5, int(nst / 10))
    wl2 = max(2, int(nst / 50))
    sig_d1 = savgol_filter(stress, window_length=wl1, polyorder=1, deriv=1)
    sig_d2 = savgol_filter(sig_d1, window_length=wl2, polyorder=1, deriv=1)

    i0 = int(nst / 10)
    tol = np.mean(sig_d2[i0:i0 + wl2]) * 1.2
    idx = -1
    iend = int((nst - i0) / wl2) - 1
    for i in range(1, iend):
        mav = np.mean(sig_d2[i0 + i * wl2:i0 + (i + 1) * wl2])
        if np.abs(mav) > tol:
            idx = i0 + i * wl2
            break
    if idx < 0:
        print('Warning: Transition not determined properly')
        idx = i0
    return idx


def get_elastic_coefficients(eps, sig, method='least_square', initial_guess=None):
    """A function to compute the elastic coefficients (stiffness matrix) for a material
    based on stress-strain data. This function supports two methods for determining
    the stiffness matrix: a direct least squares approach and an optimization approach.
    The least squares method is used when 'least_square' is specified, which processes
    any desired stress-strain pairs( minimum must be 4).  The optimization approach,
    used when 'decomposition' method is specified, iteratively adjusts the
    stiffness matrix to minimize an objective function that measures the fit to the
    observed data, subject to physical plausibility constraints.

    Parameters
    ----------
    eps: (N, 6)-array
        Array with Voigt strain tensors at the end of the linear-elastic regime of different load cases.
    sig: (N, 6)-array
    Array of corresponding Voigt stress tensors at the end of the linear elastic regime of different load cases.
    method: str
        Method to be used for calculating the stiffness matrix. Options
        include 'least_square' and 'decomposition'. The 'least_square' method
        calculates the stiffness matrix using a least squares fit to the stress-strain data.
        The 'decomposition' method uses an optimization approach with the
        specified method for interpreting the stiffness matrix from the optimization
        variables. (Optional: default is 'least_square').
    initial_guess: np.ndarray or None
        Initial guess for the stiffness matrix coefficients
        used in the optimization approach. If None, a random initial guess is generated.
        This parameter is ignored when using the 'least_square' method. Default is None.

    Returns:
    C: (6, 6)-array
        The optimized symmetric 6x6 stiffness matrix (elastic coefficients) as a numpy array.
        If the optimization or calculation fails to converge to a solution within the
        maximum number of attempts, the function may return the last attempted solution
        or raise an error, depending on implementation details.
    """

    def map_flat_to_matrix(C_flat):
        """Maps a flat array of coefficients into a symmetric matrix C. This function takes the
        elements from the input array and places them into both the upper and the lower
        triangular portions of the matrix, ensuring symmetry. The operation is particularly
        useful for reconstructing symmetric matrices, such as stiffness or elasticity matrices,
        from a set of parameters.

        Parameters
        ----------
        C_flat: np.ndarray
            A flat array containing the unique coefficients of a symmetric
            matrix. The length of C_flat should be 21, corresponding to the number of unique
            elements in a 6x6 symmetric matrix (6 diagonal + 15 off-diagonal elements).

        Returns:
        C: np.ndarray
            A 6x6 symmetric matrix constructed from the input coefficients.
         """

        C = np.zeros((6, 6))
        indices = np.triu_indices(6)
        C[indices] = C_flat
        C[(indices[1], indices[0])] = C_flat
        return C

        # for Cholesky decomporion: https://en.wikipedia.org/wiki/Cholesky_decomposition

    def map_flat_to_L_and_C(C_flat):
        """Maps a flat array of coefficients into a lower triangular matrix L, and then
        computes a symmetric positive definite matrix C by multiplying L with its transpose.
        This approach is commonly used in the decomposition of a stiffness or elasticity matrix,
        enabling the reconstruction of these matrices from a reduced set of parameters in
        optimization problems.

        Parameters:
        - C_flat (np.ndarray): A flat array of coefficients. The length of this array should
          be such that it can fill the lower triangular part of a 6x6 matrix, it should
          have 21 elements (6+5+4+3+2+1).

        Returns:
        - tuple of np.ndarray: A tuple containing two numpy arrays:
            - L (np.ndarray): The lower triangular matrix formed by placing the elements of `C_flat`
              into the lower triangular indices of a 6x6 matrix.
            - C (np.ndarray): The symmetric positive definite matrix computed as the dot product of L and its transpose.
            """
        L = np.zeros((6, 6))
        indices = np.tril_indices(6)
        L[indices] = C_flat
        C = np.dot(L, L.T)
        return L, C

    def is_positive_definite(C):
        """Checks whether a given matrix is positive definite. A matrix is positive definite
        if all its eigenvalues are greater than zero. This characteristic is essential for
        ensuring the stability and uniqueness of solutions in many mathematical contexts,
        including optimization problems and systems of linear equations.

        Parameters
        ----------
        C: np.ndarray
            The matrix to be checked. This should be a square matrix.

        Returns
        -------
        _: bool:
            True if the matrix is positive definite, meaning all its eigenvalues are
            greater than zero; False otherwise.
        """
        return np.all(np.linalg.eigvals(C) > 0)

    def calculate_stress_from_strain(strain, C):
        """Calculates the predicted stress for a given strain using the material's stiffness
        matrix. This function multiplies the stiffness matrix C by the strain vector to
        predict the resulting stress, according to Hooke's Law for linear elastic materials.

        Parameters
        ----------
        strain: list or np.ndarray
            The strain vector, representing the deformation in the material. This should be a
            1D array or list of length 6, corresponding to the three normal and three shear
            components of strain.
        C: np.ndarray
            The stiffness matrix of the material. This should be a 6x6 symmetric
            matrix representing the material's resistance to deformation. The matrix correlates
            the strain to the stress in the material.

        Returns
        -------
        _: np.ndarray
            The predicted stress vector, calculated as the dot product of the stiffness
            matrix C and the strain vector. This vector has the same dimension as the strain
            input, containing the three normal and three shear components of stress.
        """
        strain_vector = np.array(strain)
        stress_predicted = np.dot(C, strain_vector)
        return stress_predicted

    def objective_function(data_pairs, x_flat, penalty_weight=1e9, lambda_reg=1e-3):
        """Calculates the objective function value for an optimization problem that aims
        to find the stiffness matrix coefficients using the decomposition method
        to construct the stiffness matrix from a flat array of coefficients. It includes
        penalties for non-positive definiteness of the matrix and a regularization term
        to prevent overfitting.

        Parameters
        ----------
        x_flat: np.ndarray
            A flat array of stiffness matrix coefficients.
        penalty_weight: float
            The weight of the penalty for non-positive definiteness. (Optional, default is 1e9).
        lambda_reg: float
            The regularization parameter to prevent overfitting by penalizing
            large coefficients. (Optional, default is 1e-3).

        Returns
        -------
        _: float
            The value of the objective function, which includes the sum of squared residuals
            between observed and predicted stresses, a penalty for non-positive definiteness, and
            a regularization term.
        """
        _, C = map_flat_to_L_and_C(x_flat)
        penalty = 0
        if not is_positive_definite(C):
            penalty = penalty_weight * np.sum(np.min(np.linalg.eigvals(C), 0) ** 2)
        sum_squared_residuals = 0
        for strain, observed_stress in data_pairs:
            predicted_stress = calculate_stress_from_strain(strain, C)
            residuals = observed_stress - predicted_stress
            sum_squared_residuals += np.sum(residuals ** 2)
        regularization_term = lambda_reg * np.sum(x_flat ** 2)
        return sum_squared_residuals + penalty + regularization_term

    def least_square(data_pairs, random_pairs_number=100):
        """Calculates the least squares solution for a set of equations derived from
        a specified number of random experiment pairs. Each pair consists of strains
        and stresses. In the case of general symmetry, the coefficients of the stiffness
        matrix are reduced to 21 from 36, and at least 4 stress-strain pairs (24 equations) are required
        to accurately determine these coefficients. This function solves for the coefficients
        that minimize the difference between the observed stresses and those predicted by
        the strains through a linear model, under the assumption of general symmetry.

        Parameters
        ----------
        - random_pairs_number (int): The number of random pairs of strains and stresses
          to use in the calculation. Default is 100, Minimum must be 4.

        Returns
        -------
        - C (np.ndarray): The stiffness matrix
        """
        if random_pairs_number > len(data_pairs):
            random_pairs_number = len(data_pairs)
            print("Warning: number of random pairs larger than data set. Using {random_pairs_number} pairs.}")
        random_pairs = random.sample(data_pairs, random_pairs_number)
        C_column_locator = {"C11": 1, "C12": 2, "C13": 3, "C14": 4, "C15": 5, "C16": 6,
                            "C21": 2, "C22": 7, "C23": 8, "C24": 9, "C25": 10, "C26": 11,
                            "C31": 3, "C32": 8, "C33": 12, "C34": 13, "C35": 14, "C36": 15,
                            "C41": 4, "C42": 9, "C43": 13, "C44": 16, "C45": 17, "C46": 18,
                            "C51": 5, "C52": 10, "C53": 14, "C54": 17, "C55": 19, "C56": 20,
                            "C61": 6, "C62": 11, "C63": 15, "C64": 18, "C65": 20, "C66": 21}

        b = np.zeros(len(random_pairs) * 6)
        A = np.zeros((len(random_pairs) * 6, 21))
        row_counter = 0
        for experiment in random_pairs:
            Pair_Counter = 1
            strains = experiment[0]
            stresses = experiment[1]

            for index in range(len(stresses)):
                stress = stresses[index]
                C_locations = [f"C{Pair_Counter}1",
                               f"C{Pair_Counter}2",
                               f"C{Pair_Counter}3",
                               f"C{Pair_Counter}4",
                               f"C{Pair_Counter}5",
                               f"C{Pair_Counter}6"]
                C_locations_translated = [C_column_locator[C_locations[0]],
                                          C_column_locator[C_locations[1]],
                                          C_column_locator[C_locations[2]],
                                          C_column_locator[C_locations[3]],
                                          C_column_locator[C_locations[4]],
                                          C_column_locator[C_locations[5]]]

                A[row_counter][C_locations_translated[0] - 1] = strains[0]
                A[row_counter][C_locations_translated[1] - 1] = strains[1]
                A[row_counter][C_locations_translated[2] - 1] = strains[2]
                A[row_counter][C_locations_translated[3] - 1] = strains[3]
                A[row_counter][C_locations_translated[4] - 1] = strains[4]
                A[row_counter][C_locations_translated[5] - 1] = strains[5]
                b[row_counter] = stress

                row_counter += 1
                Pair_Counter += 1

        # b.reshape(-1, 1)
        C_flat, _, _, _ = np.linalg.lstsq(A, b, rcond=None)
        C = map_flat_to_matrix(C_flat)
        return C

    # start elastic coefficient identification
    data_pairs = list(zip(eps, sig))
    max_attempts = 50
    attempts = 0
    success = False
    npairs = len(data_pairs)
    while attempts < max_attempts and not success:
        if method == 'least_square':
            optimized_C = least_square(data_pairs, random_pairs_number=npairs)
            success = True
        elif method == 'decomposition':
            if initial_guess is None:
                initial_guess = np.random.rand(
                    21)  # Adjust the number according to the actual problem dimension
            result = minimize(objective_function, initial_guess, args=(data_pairs, method,), method='L-BFGS-B')
            if result.success:
                success = True
                _, optimized_C = map_flat_to_L_and_C(result.x)
            else:
                attempts += 1
                print("Optimization attempt {} failed".format(attempts))
        else:
            raise ValueError("Invalid method selected. Choose 'least_square' or 'decomposition'.")

    if not success:
        print("Optimization of material stiffness matrix failed after {} attempts".format(max_attempts))

    return np.array(optimized_C)


class Data(object):
    """Define class for handling data from virtual mechanical tests in micromechanical
    simulations and data from physical mechanical tests on materials with various
    microstructures. Data is used to train machine learning flow rules in pyLabFEA.

    Parameters
    ----------
    source: str or data array
        Either filename of datafile or array of initial yield stresses
    path_data: str
        Trunc of pathname for data files (optional, default: './')
    name: str
        Name of Dataset (optional, default: 'Dataset')
    mat_name : str
        Name of material (optional, default: 'Simulanium)
    sdim: int
        Dimensionality of stresses; if sdim = 3 only principal stresses are considered (optional, default: 6)
    epl_crit : float
        Critical plastic strain at which yield strength is defined(optional, default: 2.e-3)
    epl_start : float
        Start value of equiv. plastic strain at which data will be sampled(optional, default: 1.e-3)
    epl_max : float
        Maximum equiv. plastic strain up to which data is considered (optional, default: 0.05)
    plot : Boolean
        Plot data (optional, default: False)
    wh_data : Boolean
        Data for flow stresses and plastic strain tensors in work hardening regime exists (optional, default: True)
    mode : str
        Intermediate variable to control the operation mode between Ronak's version (='RS') and Jan's (='JS')
        Currently affects key_parser to decode the bc_keys and read_data where JS uses 32 for instead of 23 for the
        tensor components.

    Attributes
    ----------
    name: str
        Name of dataset
    sy_av: float
        Average initial yield stress
    E_av: float
        Average Young's modulus
    nu_av: float
        Average Poisson ratio
    mat_data: dictionary
        | Contains available data for ML yield function and for microstructural parameters
        | Items
        |    epc : critical value of equiv. plastic strain that defines the onset of plastic yielding
        |    ep_start : start value of equiv. plastic strain at which data is acquired
        |    ep_max : maximum value of equiv. plastic strain up to which data is considered
        |    delta_ep : minimum separation of plastic strains used for training, if 0 no separation is enforced
        |    lc_indices : array with start index for each load case
        |    peeq_max : maximum of equiv. plastic strain that occurred in data set, corrected for onset of plasticity at epc
        |    sdim : dimension of stress vector (must be 3 or 6)
        |    Name : material name
        |    Dataset : Name of dataset
        |    wh_data : indicate if strain hardening data exists
        |    Ntext : number of textures
        |    tx_name : name of texture
        |    tx_index : texture index
        |    texture : texture parameters
        |    flow_stress : array of flow stresses correlated to plastic strains
        |    plastic_strain : array of plastic strains corrected for onset of plasticity at epc
        |    E_av : avereage Young's modulus derived from data
        |    nu_av : average Poisson's ratio derived from data
        |    sy_av : average yield strength, i.e. flow stress at epc, obtained from data
        |    Nlc : number of load cases in data
        |    sig_ideal : interpolated stress tensors at onset of plastic yielding (epc) for each load case

    """

    def __init__(self, source, path_data='./',
                 name='Dataset', mat_name="Simulanium",
                 sdim=6,
                 epl_crit=None,
                 epl_start=None,
                 epl_max=None,
                 depl=0.,
                 plot=False,
                 wh_data=True,
                 tx_data=False,
                 texture_name='Random',
                 tx_descriptor='GSH_3',
<<<<<<< HEAD
                 mode='RS',
                 red_wh_data=False):
        if sdim != 3 and sdim != 6:
=======
                 mode='RS'):
        if sdim!=3 and sdim!=6:
>>>>>>> 6365fdeb
            raise ValueError('Value of sdim must be either 3 or 6')
        self.lc_data = None
        self.mat_data = dict()
        self.mat_data['epc'] = epl_crit
        self.mat_data['ep_start'] = epl_start
        self.mat_data['ep_max'] = epl_max
        self.mat_data['delta_ep'] = depl
        self.mat_data['sdim'] = sdim
        self.mat_data['tdim'] = 0
        self.mat_data['Name'] = mat_name
        self.mat_data['Dataset'] = name
        self.mat_data['wh_data'] = wh_data
        self.mat_data[
            'tx_data'] = tx_data  # JS: tx_data is a flag that tells if texture data should be used NOT if its present.
        self.mat_data['Ntext'] = 1
        self.mat_data['tx_name'] = texture_name
        self.mat_data['tx_index'] = 0
        self.mat_data['texture'] = np.zeros(1)
        self.mat_data['tx_descriptor'] = tx_descriptor
        self.mat_data['tx_key'] = None
        self.mode = mode

        if isinstance(source, str):
            self.lc_data = self.read_data(os.path.join(path_data, source))
            self.parse_data(epl_crit, epl_start, epl_max, depl)  # add data to mat_data
        elif isinstance(source, dict):
            self.lc_data = source
            self.parse_data(epl_crit, epl_start, epl_max, depl)  # add data to mat_data
        elif isinstance(source, list) or isinstance(source, np.ndarray):
            print('WARNING: This data type will be no longer supported.')
            raw_data = np.array(source)
            self.convert_data(raw_data)  # add data to mat_data
        else:
            raise ValueError('Only sources of type "str" or "dict" are supported.')
        if plot:
            self.plot_training_data()

    def key_parser(self, key):
        # JS: Modified to teture version
        parameters = key.split('_')
        if self.mode == 'RS':
            Keys_Parsed = {"Stress_Type": parameters[0], "Load_Type": parameters[1], "Hash_Load": parameters[2],
                           "Hash_Orientation": parameters[3], "Texture_Type": parameters[4]}

        elif self.mode == 'JS':
            Keys_Parsed = {"Stress_Type": parameters[0], "Load_Type": parameters[1], "Hash_Load": parameters[2],
                           "Hash_Orientation": parameters[5], "Texture_Type": parameters[7], "N_Grains": parameters[3],
                           "Elements_Grain": parameters[4]}
        else:
            raise KeyError(f"Mode is: {self.mode}. Must be RS or JS")
        return Keys_Parsed

    def add_data(self, data_file: str, path_data='./'):
        new_data = self.read_data(os.path.join(path_data, data_file))
        self.lc_data.update(new_data)
        self.parse_data(self.mat_data['epc'], self.mat_data['ep_start'],
                        self.mat_data['ep_max'], self.mat_data['delta_ep'])  # add data to mat_data

    def write_info(self, data: dict):
        if "identifier" not in data.keys():
            return
        if "input_path" in data.keys():
            print(f'Input path for data set {data["identifier"]}: {data["input_path"]}')
        if "load_case" in data.keys():
            print(f'Load case: {data["load_case"]}')

    def read_data(self, data_File: str):
        """
        Read database in form of JSON file and convert it into a dictionary containing stress and strain
        data for each load case
        Parameters
        ----------
        data_File : str
            Path to JSON file to read

        Returns
        -------
        Final_Data : dict
            Dictionary containing stress and strain data for each load case in form of 1-dim arrays
        """
        # JS TODO: Store CYL data correctly
        print("Reading data from", data_File)
        data = json.load(open(data_File))
        Final_Data = dict()
        elstrain = []
        elstress = []
        E_Plastic = False
        for num, (key, val) in enumerate(data.items()):
<<<<<<< HEAD
            if 'cyl' in key:
                # JS: The dict fields with 'cyl' in their key only have 'Stress' sig_ideal = db_dict[key][Results]
                res = val['Results']
                Final_Data[key] = {"Stress": [res["S11"], res["S22"], res["S33"], res["S23"], res["S13"], res["S12"]]}
                continue
=======
>>>>>>> 6365fdeb
            if key == 'Texture':
                self.mat_data['tx_name'] = val['name']
                try:
                    self.mat_data['tx_index'] = val['texture_index']
                except KeyError:
                    print("No texture_index found in this Data_Base.json -> Assign default value of 0")
                if not self.mat_data['tx_data']:
                    warnings.warn(f"WARNING: tx_data was set to false. I will just include qualitative texture info.")
                else:
                    if 'GSH' in self.mat_data['tx_descriptor']:
                        # JS: Use GSH coefficients
                        gsh_dim = int(self.mat_data['tx_descriptor'].split('_')[-1])
                        if gsh_dim in [3, 7, 12, 37]:
                            self.mat_data['texture'] = np.array(val['gsh_coeff_reconstructed_random'])[1:1 + gsh_dim]
                        else:
                            raise ValueError(f"GSH with {gsh_dim} not valid. Must be 3, 7, 12, ")
                    elif 'ADV' in self.mat_data['tx_descriptor']:
                        # JS: Use addressvector
                        adv_dim = int(self.mat_data['tx_descriptor'].split('_')[-1])
                        self.mat_data['texture'] = np.array(val[f'address_vector_{adv_dim}'])
                    elif self.mat_data['tx_descriptor'] == 'VF':
                        # JS: Use old descriptor baesd on volume fraction
                        raise NotImplementedError
                    self.mat_data['tdim'] = len(self.mat_data['texture'])

<<<<<<< HEAD
            if 'Results' in val.keys():
                res = val['Results']  # legacy format
                Original_Stresses = np.array([res["S11"], res["S22"], res["S33"], res["S23"], res["S13"], res["S12"]]).T
                seq_full = FE.sig_eq_j2(Original_Stresses)
                Original_Total_Strains = \
                    np.array([res["E11"], res["E22"], res["E33"], res["E23"], res["E13"], res["E12"]]).T
                teeq_full = FE.eps_eq(Original_Total_Strains)
                if "Ep11" in res.keys():
                    Original_Plastic_Strains = \
                        np.array([res["Ep11"], res["Ep22"], res["Ep33"], res["Ep23"], res["Ep13"], res["Ep12"]]).T
                    peeq_plastic = FE.eps_eq(Original_Plastic_Strains)
                    E_Plastic = True
                else:
                    # no plastic strains in data, store information to get elastic coefficients
                    # and calculate plastic strains later
                    it = find_transition_index(seq_full)
                    if it < 10:
                        continue
                    else:
                        it = int(it * 0.9)  # apply safety margin to ensure strains are purely elastic
                    elstrain.append(Original_Total_Strains[it, :])  # elastic strain tensor at end of elastic regime
                    elstress.append(Original_Stresses[it, :])  # stress tensor at transition
                    Original_Plastic_Strains = None
                    peeq_plastic = None
            else:
                tens = [1]*6
                for ind, vals in val['stress'].items():
                    if '11' in ind:
                        tens[0] = vals
                    elif '22' in ind:
                        tens[1] = vals
                    elif '33' in ind:
                        tens[2] = vals
                    elif '23' in ind:
                        tens[3] = vals
                    elif '13' in ind:
                        tens[4] = vals
                    elif '12' in ind:
                        tens[5] = vals
                Original_Stresses = np.array(tens).T
                if "units" in val.keys():
                    if val['units']['Stress'] == 'MPa':
                        sfct = 1.
                    elif val['units']['Stress'] == 'GPa':
                        sfct = 1000.
                    else:
                        raise ValueError(f"Cannot convert stress unit {val['units']['Stress']}. "
                                         f"Data must be provided either im MPa or in GPa.")
                else:
                    sfct = 1.
                    print('Warning: No units for stresses are given. Assuming MPa.')
                Original_Stresses *= sfct
                seq_full = FE.sig_eq_j2(Original_Stresses)
                tens = [1]*6
                for ind, vals in val['total_strain'].items():
                    if '11' in ind:
                        tens[0] = vals
                    elif '22' in ind:
                        tens[1] = vals
                    elif '33' in ind:
                        tens[2] = vals
                    elif '23' in ind:
                        tens[3] = vals
                    elif '13' in ind:
                        tens[4] = vals
                    elif '12' in ind:
                        tens[5] = vals
                Original_Total_Strains = np.array(tens).T
                teeq_full = FE.eps_eq(Original_Total_Strains)
                if "plastic_strain" in val.keys():
                    for ind, vals in val['plastic_strain'].items():
=======
            else:  #JS: if not Texture, the data is stress-strain data of some format
                if 'Results' in val.keys():  # JS: if Results in the keys of that dict -> legacy format
                    if 'cyl' in key:
                        # JS: The dict fields with 'cyl' in their key only have 'Stress' sig_ideal = db_dict[key][Results]
                        res = val['Results']
                        Final_Data[key] = {"Stress": res}
                        continue
                    else:
                        res = val['Results']  # legacy format
                        if self.mode == 'JS':
                            Original_Stresses = np.array(
                                [res["S11"], res["S22"], res["S33"], res["S32"], res["S13"], res["S12"]]).T
                        else:
                            Original_Stresses = np.array(
                                [res["S11"], res["S22"], res["S33"], res["S23"], res["S13"], res["S12"]]).T
                        seq_full = FE.sig_eq_j2(Original_Stresses)
                        if self.mode == 'JS':
                            Original_Total_Strains = \
                                np.array([res["E11"], res["E22"], res["E33"], res["E32"], res["E13"], res["E12"]]).T
                        else:
                            Original_Total_Strains = \
                                np.array([res["E11"], res["E22"], res["E33"], res["E23"], res["E13"], res["E12"]]).T
                        teeq_full = FE.eps_eq(Original_Total_Strains)
                        if "Ep11" in res.keys():
                            if self.mode == 'JS':
                                Original_Plastic_Strains = \
                                    np.array([res["Ep11"], res["Ep22"], res["Ep33"], res["Ep32"], res["Ep13"], res["Ep12"]]).T
                            else:
                                Original_Plastic_Strains = \
                                    np.array([res["Ep11"], res["Ep22"], res["Ep33"], res["Ep23"], res["Ep13"], res["Ep12"]]).T
                            peeq_plastic = FE.eps_eq(Original_Plastic_Strains)
                            E_Plastic = True
                        else:
                            # no plastic strains in data, store information to get elastic coefficients
                            # and calculate plastic strains later
                            it = find_transition_index(seq_full)
                            if it < 10:
                                continue
                            else:
                                it = int(it * 0.9)  # apply safety margin to ensure strains are purely elastic
                            elstrain.append(Original_Total_Strains[it, :])  # elastic strain tensor at end of elastic regime
                            elstress.append(Original_Stresses[it, :])  # stress tensor at transition
                            Original_Plastic_Strains = None
                            peeq_plastic = None
                else:  # JS: If not 'Results' in keys, this dict contains data in new format.
                    tens = [1]*6
                    for ind, vals in val['stress'].items():
                        if '11' in ind:
                            tens[0] = vals
                        elif '22' in ind:
                            tens[1] = vals
                        elif '33' in ind:
                            tens[2] = vals
                        elif '23' in ind:
                            tens[3] = vals
                        elif '13' in ind:
                            tens[4] = vals
                        elif '12' in ind:
                            tens[5] = vals
                    Original_Stresses = np.array(tens).T
                    if "units" in val.keys():
                        if val['units']['Stress'] == 'MPa':
                            sfct = 1.
                        elif val['units']['Stress'] == 'GPa':
                            sfct = 1000.
                        else:
                            raise ValueError(f"Cannot convert stress unit {val['units']['Stress']}. "
                                             f"Data must be provided either im MPa or in GPa.")
                    else:
                        sfct = 1.
                        print('Warning: No units for stresses are given. Assuming MPa.')
                    Original_Stresses *= sfct
                    seq_full = FE.sig_eq_j2(Original_Stresses)
                    tens = [1]*6
                    for ind, vals in val['total_strain'].items():
>>>>>>> 6365fdeb
                        if '11' in ind:
                            tens[0] = vals
                        elif '22' in ind:
                            tens[1] = vals
                        elif '33' in ind:
                            tens[2] = vals
                        elif '23' in ind:
                            tens[3] = vals
                        elif '13' in ind:
                            tens[4] = vals
                        elif '12' in ind:
                            tens[5] = vals
<<<<<<< HEAD
                    Original_Plastic_Strains = np.array(tens).T
                    peeq_plastic = FE.eps_eq(Original_Plastic_Strains)
                    E_Plastic = True
                else:
                    # no plastic strains in data, store information to get elastic coefficients
                    # and calculate plastic strains later
                    it = find_transition_index(seq_full)
                    if it < 10:
                        continue
                    else:
                        it = int(it * 0.9)  # apply safety margin to ensure strains are purely elastic
                    elstrain.append(Original_Total_Strains[it, :])  # elastic strain tensor at end of elastic regime
                    elstress.append(Original_Stresses[it, :])  # stress tensor at transition
                    Original_Plastic_Strains = None
                    peeq_plastic = None

            Final_Data[key] = {"Stress": Original_Stresses,
                               "Eq_Stress": seq_full,
                               "Strain_Plastic": Original_Plastic_Strains,
                               "Eq_Strain_Plastic": peeq_plastic,
                               "Strain_Total": Original_Total_Strains,
                               "Eq_Strain_Total": teeq_full,
                               "Index": num,
                               }
=======
                    Original_Total_Strains = np.array(tens).T
                    teeq_full = FE.eps_eq(Original_Total_Strains)
                    if "plastic_strain" in val.keys():
                        for ind, vals in val['plastic_strain'].items():
                            if '11' in ind:
                                tens[0] = vals
                            elif '22' in ind:
                                tens[1] = vals
                            elif '33' in ind:
                                tens[2] = vals
                            elif '23' in ind:
                                tens[3] = vals
                            elif '13' in ind:
                                tens[4] = vals
                            elif '12' in ind:
                                tens[5] = vals
                        Original_Plastic_Strains = np.array(tens).T
                        peeq_plastic = FE.eps_eq(Original_Plastic_Strains)
                        E_Plastic = True
                    else:
                        # no plastic strains in data, store information to get elastic coefficients
                        # and calculate plastic strains later
                        it = find_transition_index(seq_full)
                        if it < 10:
                            continue
                        else:
                            it = int(it * 0.9)  # apply safety margin to ensure strains are purely elastic
                        elstrain.append(Original_Total_Strains[it, :])  # elastic strain tensor at end of elastic regime
                        elstress.append(Original_Stresses[it, :])  # stress tensor at transition
                        Original_Plastic_Strains = None
                        peeq_plastic = None

                Final_Data[key] = {"Stress": Original_Stresses,
                                   "Eq_Stress": seq_full,
                                   "Strain_Plastic": Original_Plastic_Strains,
                                   "Eq_Strain_Plastic": peeq_plastic,
                                   "Strain_Total": Original_Total_Strains,
                                   "Eq_Strain_Total": teeq_full,
                                   "Index": num,
                                   }
>>>>>>> 6365fdeb
            if "identifier" in val.keys():
                # data set should be consistent with schema
                Final_Data[key]["identifier"] = val["identifier"]
                if "input_path" in val.keys():
                    Final_Data[key]["input_path"] = val["input_path"]
                if "load_case" in val.keys():
                    Final_Data[key]["load_case"] = val["load_case"]
                elif "load_case" in val["mechanical_BC"][0].keys():
                    Final_Data[key]["load_case"] = val["mechanical_BC"][0]["load_case"]
        # all data sets read
        if not E_Plastic:
            C = get_elastic_coefficients(elstrain, elstress, method='least_square')
            SV = np.linalg.inv(C)
            # print(f'Calculated elastic coefficients:\n {C}')
            # print(f'Compliance matrix:\n {SV}')
            for key, val in Final_Data.items():
                stress = val['Stress']
                strain_t = val['Strain_Total']
                nval = len(stress)
                peeq_plastic = np.zeros(nval)
                Plastic_Strains = np.zeros_like(stress)
                for i in range(nval):
                    Elog_tot = ln_strain(strain_t[i, :])
                    Elog_el = ln_strain(np.dot(SV, stress[i, :]))
                    E_Plastic_6D = eng_strain(Elog_tot - Elog_el)
                    peeq_plastic[i] = FE.eps_eq(E_Plastic_6D)
                    Plastic_Strains[i, :] = E_Plastic_6D
                Final_Data[key]["Strain_Plastic"] = Plastic_Strains
                Final_Data[key]["Eq_Strain_Plastic"] = peeq_plastic
            print('Plastic strains are reconstructed from linear part of stress strain data.')
        return Final_Data

    def parse_data(self, epl_crit, epl_start, epl_max, depl):
        """
        Read data and store in attribute 'mat_data'
        Estimate elastic properties and initial yield strength from data for each load case and form averages.

        Parameters
        ----------
        epl_crit : float
            Critical value for onset of yielding
        epl_start : float
            Start value of equiv. plastic strain at which data acquisition of flow stresses will start
        epl_max : float
            Maximum equiv. strain up to which data is considered
        depl : float
            Minimum separation of plastic strains used for training, if 0, no minimum is enforced
        """
        # initializations
        Nlc = len(self.lc_data.keys())
        # Nlc = len(db.keys()) # JS: includes cyl keys ???
        Ncyl = 0  # JS: counts cyl keys
        E_av = 0.
        nu_av = 0.
        peeq_max = 0.
        ct = 0
        ep_c = 0.0
        ep_s = 0.0
        ep_m = 0.0
        sig = []
        epl = []
        sig_ideal = []
        lc_ind_list = np.zeros(Nlc + 1, dtype=int)
        elstrain = []
        elstress = []
        it_list = []
        # for key, val in db.items():  ???
        for key, val in self.lc_data.items():
            if 'cyl' in key:
                # JS: CYL dicts contain only stress tensor at yield onset -> only append sig_ideal
                Ncyl += 1
                ct += 1
                sig_ideal.append(val['Stress'])
            else:
                # estimate yield point for load case
                # (1) find transition index w/o definition of critical plastic strain
                it = find_transition_index(val["Eq_Stress"])
                elstrain.append(
                    val['Strain_Total'][it] - val['Strain_Plastic'][it])  # elastic strain tensor at transition
                elstress.append(val['Stress'][it])  # stress tensor at transition
                peeq = val['Eq_Strain_Plastic']
                if epl_crit is None:
                    epc_lc = max(peeq[it] * 1.1, 0.002)
                    print(
                        f'Critical value for plastic strain at start of plastic regime set to epl_crit={epc_lc * 100}%')
                    if epl_start is not None:
                        print('WARNING: Value for "epl_start" has been given, but not for "epl_crit".')
                        if epl_start > epc_lc:
                            raise ValueError(f'Value of epl_start={epl_start} is larger than epl_crit={epc_lc}.')
                else:
                    epc_lc = epl_crit
                if epl_start is None:
                    eps_lc = peeq[it]
                    print(
                        f'Critical value for plastic strain at end of elastic regime set to epl_crit={eps_lc * 100}%')
                else:
                    eps_lc = epl_start
                    if epl_start > epc_lc:
                        raise ValueError(f'Value of epl_start={epl_start} is larger than epl_crit={epc_lc}.')
                if epl_max is None:
                    epm_lc = max(peeq)
                else:
                    epm_lc = epl_max

                # (2) get yield point at user-defined (or self-estimated) critical value for plastic strain
                i_ideal = np.nonzero(peeq <= epc_lc)[0]
                if len(i_ideal) < 2:
                    print(
                        f'Skipping data set {key} (No {ct}): No elastic range before yield onset.')
                    self.write_info(val)
<<<<<<< HEAD
                    Nlc -= 1
                    continue
                elif len(i_ideal) >= len(peeq) - 2:
                    print(
                        f'Skipping data set {key} (No {ct}): Plastic range after yield onset not sufficient.')
                    self.write_info(val)
                    Nlc -= 1
                    continue
=======
                    Nlc -= 1
                    continue
                elif len(i_ideal) >= len(peeq) - 2:
                    print(
                        f'Skipping data set {key} (No {ct}): Plastic range after yield onset not sufficient.')
                    self.write_info(val)
                    Nlc -= 1
                    continue
>>>>>>> 6365fdeb

                # (3) identify elastic and plastic regions based on critical values for plastic strain
                iel = np.nonzero(peeq <= eps_lc)[0]  # aha: changed to make consistent definition with i_ideal
                ipl = np.nonzero(np.logical_and(peeq > eps_lc, peeq <= epm_lc))[0]
                if len(iel) < 2:
                    print(f'Skipping data set {key} (No {ct}): No elastic range: IEL: {iel}, vals: {len(peeq)}')
                    self.write_info(val)
                    Nlc -= 1
                    continue
                if len(ipl) < 2:
                    print(
                        f'Skipping data set {key} (No {ct}): No plastic range: IPL: {ipl}, vals: {len(peeq)}; '
                        f'{eps_lc}, {epm_lc}')
                    self.write_info(val)
                    Nlc -= 1
                    continue
                # store different indices and critical values for statistical analysis
                it_list.append([it, int(i_ideal[-1]), int(iel[-1]), int(ipl[0])])
                ep_c += epc_lc
                ep_s += eps_lc
                ep_m += epm_lc

                # get initial yield stress as stress tensor at crit. plastic strain
                # is used for training when no strain hardening is considered
                idx = i_ideal[-1]
                s_crit = interpolate_stress(s0=val['Eq_Stress'][idx],
                                            s1=val['Eq_Stress'][idx + 1],
                                            e0=peeq[idx],
                                            e1=peeq[idx + 1],
                                            et=epc_lc)
                sig_ideal.append(val['Stress'][idx] * s_crit / FE.sig_eq_j2(val['Stress'][idx]))
                # interpolated equiv. stress at start of plastic strain eps_lc
                # this value is taken when strain hardening is considered
                """s_start = interpolate_stress(s0=val['Eq_Stress'][iel[-1]],
                                             s1=val['Eq_Stress'][ipl[0]],
                                             e0=peeq[iel[-1]],
                                             e1=peeq[ipl[0]],
                                             et=eps_lc)
                sy_list.append(s_start)"""
                if peeq[ipl[-1]] > peeq_max:
                    peeq_max = peeq[ipl[-1]]

                # enforce minimum distance depl between strain values along load cases
                # shift values to have 0 equivalent plastic strain at start of yielding.
                # values might be negative (atomistic / noisy data), cutoff at 0 enforced
                # difference to 'Shifted_Strain_Plastic' ???
                eps = -depl
                nv = 0
                for i in ipl:
                    hh = peeq[i]
                    if hh >= eps + depl:
                        sig.append(val['Stress'][i])
                        sc_epl = max(0., 1. - epc_lc / hh)
                        epl.append(val['Strain_Plastic'][i] * sc_epl)
                        eps = hh
                        nv += 1
<<<<<<< HEAD
                lc_ind_list[ct] = nv + lc_ind_list[ct - 1]  # store end index for values of this load case

                # get texture name
                ''' Warning: This should be read only once from metadata !!!'''
                # Key_Translated = self.key_parser(key)
                self.mat_data['ms_type'] = 'unknown'  # Key_Translated["Texture_Type"]  # unimodal texture type
=======
                # lc_ind_list[ct] = nv + lc_ind_list[ct - 1]  # store end index for values of this load case
                nonzero_idcs = np.nonzero(lc_ind_list)[0] # JS: continues counting if cyl loadcases are inbetween "normal" ones
                if nonzero_idcs.size > 0:
                    prev_idx = lc_ind_list[nonzero_idcs[-1]]
                else:
                    prev_idx = 0
                lc_ind_list[ct] = nv + prev_idx
                # get texture name
                ''' Warning: This should be read only once from metadata !!!'''
                if self.mode == 'JS':
                    Key_Translated = self.key_parser(key)
                    self.mat_data['tx_key'] = Key_Translated["Hash_Orientation"]
                else:
                    self.mat_data['ms_type'] = 'unknown'  # Key_Translated["Texture_Type"]  # unimodal texture type
                    self.mat_data['tx_key'] = 'unknown'
                #
>>>>>>> 6365fdeb
                ct += 1

        # initialize mat_data dictionary used to create material objects
        C = get_elastic_coefficients(elstrain, elstress, method='least_square')
        sy_av = np.mean(FE.sig_eq_j2(sig_ideal))
        self.mat_data['flow_stress'] = np.array(sig)  # list of stress tensors for all load cases; JS: Contain no CYL Data
        self.mat_data['plastic_strain'] = np.array(epl)  # list of plastic strain tensors for all load cases
        self.mat_data['lc_indices'] = lc_ind_list  # list of starting indices of data sets for different load cases
        self.mat_data['epc'] = ep_c / (Nlc-Ncyl)  # critical value of plastic strain for yield onset definition
        self.mat_data['ep_start'] = ep_s / (Nlc-Ncyl)  # start value of plastic strain for training data
        self.mat_data['ep_max'] = ep_m / (Nlc-Ncyl)  # nominal maximum plastic strain to be considered
        self.mat_data['peeq_max'] = peeq_max - ep_c / (Nlc-Ncyl)  # maximum plastic strain occuring in training data
        self.mat_data['elast_const'] = C  # anisotropic elastic coefficients obtained from data
        self.mat_data['sy_av'] = sy_av  # equiv. stress at epc averaged over all load cases
        self.mat_data['Nlc'] = Nlc  # number of load cases; JS: Contains also cyl load cases
        self.mat_data['Ncyl'] = Ncyl  # number of cylindrical load cases
        self.mat_data['sig_ideal'] = np.array(sig_ideal)  # stress tensor at epc
        self.mat_data['elstress'] = elstress  # list of all stress tensors at the end of linear regime
        self.mat_data['elstrain'] = elstrain  # list of all total strain tensors at end of linear regime
        self.mat_data['transition_ind'] = it_list  # list of indices identified at elastic/plastic transition
        # by various methods
        print(f'\n###   Data set: {self.mat_data["Name"]}  ###')
        # print(f'Type of microstructure: {Key_Translated["Texture_Type"]}')
        print(f'Estimated elastic constants (in GPa): C={C * 1.E-3}')  # get units from metadata ???
        print(f'Estimated yield strength: {sy_av:5.2f} MPa at PEEQ = {(ep_s / Nlc):5.3f}')

    def convert_data(self, sig):
        """
        Convert data provided only for stress tensor at yield point into mat_data dictionary

        Parameters
        ----------
        sig : ndarray
            Stress tensors at yield onset
        """
        Nlc = len(sig)
        sdim = len(sig[0, :])
        if sdim != self.mat_data['sdim']:
            warnings.warn(
                'Warning: dimension of stress in data does not agree with parameter sdim. Use value from data.')
        self.mat_data['sig_ideal'] = sig
        self.mat_data['wh_data'] = False
        lc_ind_list = np.linspace(0, Nlc)
        self.mat_data['lc_indices'] = np.append(lc_ind_list, 0.)
        self.mat_data['elast_const'] = None  # cannot be determined from yield stress data
        self.mat_data['sy_av'] = np.mean(FE.sig_eq_j2(sig))
        self.mat_data['peeq_max'] = 0.0
        self.mat_data['Nlc'] = Nlc
        print(f'\n###   Data set: {self.mat_data["Name"]}  ###')
        print(f'Converted data for {Nlc} stress tensors at yield onset into material data.')
        print('WARNING: Elastic parameters cannot be derived from data. Please set them manually.')

    def add2mat_data(self, data_dict, key):
        # create shifted plastic strain ???
        epl_crit = self.mat_data['epc']
        epl_start = self.mat_data['ep_start']
        epl_max = self.mat_data['ep_max']
        depl = self.mat_data['delta_ep']
        self.lc_data[key] = data_dict
        self.parse_data(epl_crit, epl_start, epl_max, depl)

    def plot_training_data(self, emax=1):
        # Function for plotting stress strain curves from the database using total strain and plastic strain values.
        for data, xlabel, ylabel in [(self.lc_data, "Total Strain", "Stress"),
                                     (self.lc_data, "Plastic Strain", "Stress")]:
            self.plot_data(data, xlabel, ylabel, emax=emax)

    def plot_data(self, data, xlabel, ylabel, emax=None):
        for key, val in data.items():
            if 'cyl' in key:
                continue
            plt.scatter(val["Strain_Total"], val["Stress"], s=1)
            plt.tick_params(axis='both', which='major', labelsize=12)
            if emax is not None:
                plt.xlim(0, emax)
            plt.xlabel(xlabel, fontsize=14)
            plt.ylabel(ylabel, fontsize=14)
        plt.show()

    def plot_stress_strain(self, plot_peeq=True, eps_max=0.1,
                           epc=None,
                           fontsize=14, cmap='viridis'):
        cols = plt.get_cmap(cmap)
        smax = 0.0
        fig = plt.figure()
        for val in self.lc_data.values():
            if plot_peeq:
                eeq = FE.eps_eq(val['Strain_Plastic'])
            else:
                eeq = FE.eps_eq(val['Strain_Total'])
            seq = FE.sig_eq_j2(val['Stress'])
            ind = np.nonzero(eeq <= eps_max)[0]
            idx = np.argmax(seq[ind])
            smax = max(smax, seq[idx])
            col = (FE.sig_polar_ang(val['Stress'][idx]) + np.pi) / (2 * np.pi)
            plt.plot(eeq[ind], seq[ind], color=cols(col))
        if epc is not None:
            plt.plot([epc, epc], [0, smax], '--r')
        if plot_peeq:
            plt.xlabel(r'$\epsilon_{eq}^\mathrm{pl}$ (.)', fontsize=fontsize)
            plt.title('Equiv. plastic strain vs. equiv. J2 stress', fontsize=fontsize)
        else:
            plt.xlabel(r'$\epsilon_{eq}^\mathrm{tot}$ (.)', fontsize=fontsize)
            plt.title('Equiv. total strain vs. equiv. J2 stress', fontsize=fontsize)
        plt.ylabel(r'$\sigma_{eq}$ (MPa)', fontsize=fontsize)
        plt.tick_params(axis="x", labelsize=fontsize - 2)
        plt.tick_params(axis="y", labelsize=fontsize - 2)
        plt.tight_layout()
        plt.show()
        plt.close(fig=fig)

    def plot_yield_stress(self, show_hist=True, test_data=None,
                          fontsize=14, cmap='viridis'):
        cols = plt.get_cmap(cmap)
        fig = plt.figure()
        ang = FE.sig_polar_ang(self.mat_data['sig_ideal'])
        seq = FE.sig_eq_j2(self.mat_data['sig_ideal'])
        ind = np.argsort(ang)
        cval = (ang[ind] + np.pi) / (2 * np.pi)
        plt.scatter(ang[ind], seq[ind], c=cols(cval), label='yield strength data')
        plt.plot([-np.pi, np.pi], [self.mat_data['sy_av'], self.mat_data['sy_av']],
                 '--k', label='average yield strength')
        plt.legend(loc='upper left', fontsize=fontsize - 2)
        plt.title('Equiv. yield stress vs. polar angle in pi-plane', fontsize=fontsize)
        plt.xlabel(r'$\theta$ (rad)', fontsize=fontsize)
        plt.ylabel(r'$\sigma_{eq}$ (MPa)', fontsize=fontsize)
        plt.tick_params(axis="x", labelsize=fontsize - 4)
        plt.tick_params(axis="y", labelsize=fontsize - 4)
        plt.tight_layout()
        plt.show()
        plt.close(fig)

        if show_hist:
            fig = plt.figure()
            plt.hist(seq, density=True, label="training data")
            if test_data is not None:
                plt.hist(test_data, density=True, label="test data")
            plt.title('Probability density of yield stresses', fontsize=fontsize)
            plt.xlabel(r'$\sigma_{eq}$ (MPa)', fontsize=fontsize)
            plt.ylabel('normalized frequency (.)', fontsize=fontsize)
            plt.legend(loc='upper left', fontsize=fontsize - 2)
            plt.show()
            plt.close(fig)

    def plot_set(self):
        fontsize = 18
        cmap = plt.cm.get_cmap('viridis', self.mat_data['Nlc'])
        plt.figure(figsize=(18, 7))
        plt.subplots_adjust(wspace=0.2)
        plt.subplot(1, 2, 1)
        for val in self.lc_data.values():
            peeq = FE.eps_eq(val['Strain_Plastic'])
            seq = FE.sig_eq_j2(val['Stress'])
            idx = np.nonzero(peeq <= self.mat_data['ep_max'])[0][-1]
            col = 0.5 * (FE.sig_polar_ang(val['Stress'][idx]) / np.pi + 1)
            plt.plot(peeq[0:idx] * 100, seq[0:idx], color=cmap(col))
        plt.xlabel(r'$\epsilon_{eq}^\mathrm{pl}$ (%)', fontsize=fontsize)
        plt.ylabel(r'$\sigma_{eq}$ (MPa)', fontsize=fontsize)
        plt.title('Equiv. total strain vs. equiv. J2 stress', fontsize=fontsize)
        plt.tick_params(axis="x", labelsize=fontsize - 4)
        plt.tick_params(axis="y", labelsize=fontsize - 4)

        syc_0 = []
        syc_1 = []
        plt.subplot(1, 2, 2)  # , projection='polar')
        """
        for i, key in enumerate(self.keys()):
            syc = FE.s_cyl(np.array(db[key]["Parsed_Data"]["S_yld"]))
            plt.plot(np.array(db[key]["Parsed_Data"]["S_Cyl"])[db[key]["Parsed_Data"]["Plastic_data"], 1],
                     np.array(db[key]["Parsed_Data"]["S_Cyl"])[db[key]["Parsed_Data"]["Plastic_data"], 0], 'or')
            plt.plot(np.array(db[key]["Parsed_Data"]["S_Cyl"])[db[key]["Parsed_Data"]["Elastic_data"], 1],
                     np.array(db[key]["Parsed_Data"]["S_Cyl"])[db[key]["Parsed_Data"]["Elastic_data"], 0], 'ob')
            syc_0.append(syc[0][0])
            syc_1.append(syc[0][1])

        syc_1, syc_0 = zip(*sorted(zip(syc_1, syc_0)))
        """
        ang = FE.sig_polar_ang(self.mat_data['flow_stress'])
        seq = FE.sig_eq_j2(self.mat_data['flow_stress'])
        ind = np.argsort(ang)
        plt.plot(ang[ind], seq[ind], '-k')
        plt.plot([-np.pi, np.pi], [self.mat_data['sy_av'], self.mat_data['sy_av']], '--k')
        plt.legend([  # 'raw data above yield point', 'raw data below yield point',
            'interpolated yield strength', 'average yield strength'], loc=(1.04, 0.8),
            fontsize=fontsize - 2)
        plt.title('Raw data ', fontsize=fontsize)
        plt.xlabel(r'$\theta$ (rad)', fontsize=fontsize)
        plt.ylabel(r'$\sigma_{eq}$ (MPa)', fontsize=fontsize)
        plt.tick_params(axis="x", labelsize=fontsize - 4)
        plt.tick_params(axis="y", labelsize=fontsize - 4)
        plt.show()

    # Check
    def plot_yield_locus(self, db, mat_data, active, scatter=False, data=None,
                         data_label=None, arrow=False, file=None, title=None,
                         fontsize=18):
        fig, ax = plt.subplots(subplot_kw={'projection': 'polar'},
                               figsize=(15, 8))
        cmap = plt.cm.get_cmap('viridis', 10)
        # ms_max = np.amax(self.mat_param[active])
        Ndat = len(mat_data[active])
        v0 = mat_data[active][0]
        scale = mat_data[active][-1] - v0
        if np.any(np.abs(scale) < 1.e-3):
            scale = 1.
        sc = []
        ppe = []
        scy = []
        for i in range(Ndat):
            if active == 'flow_stress':
                sc.append(FE.s_cyl(mat_data['flow_stress'][i]))
                ppe.append(FE.eps_eq(mat_data['plastic_strain'][i]))
                for j in range(len(ppe)):
                    if ppe[j] < 0.003:
                        scy.append(sc[j])
        label = 'Flow Stress'
        color = 'b'
        scy = np.array(scy)
        scy = np.array(scy)
        scy = np.array(scy)
        ax.scatter(scy[:, 1], scy[:, 0], marker=".")
        plt.show()

    # def intersect(self, s_eq, e_eq, plot=True):
    #     """
    #     Calculates the elastic line from hom. stress and equiv. strain and determines intersection with stress-strain curve.
    #     Parameters
    #     ----------
    #     s_eq : array-like
    #         Array of equivalent stresses
    #     e_eq : array-like
    #         Array of equivalent total strains
    #     plot : bool, default=False
    #         whether the stress-strain curve + intersection should be plotted
    #
    #     Returns
    #     -------
    #     x : double
    #         value of equivalent strain at which elastic line intersects stress strain curve
    #     y : double
    #         value of equivalent stress at which elastic line intersects stress strain curve
    #     top : int
    #         index in s_eq and e_eq that is just above the intersection point
    #     bot : int
    #         index in s_eq and e_eq that is just below the intersection point
    #     """
    #     # Set up intersecting line with m at 0.002 strain
    #     m_1 = 0.0
    #     for j in range(10, 21, 5):
    #         m_1 += s_eq[j] / e_eq[j]
    #     m_1 /= 3
    #     c_1 = s_eq[15] - m_1 * (e_eq[15] + 0.002)
    #
    #     # find intersection interval
    #     s_eq = np.array(s_eq)
    #     e_eq = np.array(e_eq)
    #     s_l = m_1 * e_eq + c_1
    #
    #     diff = s_eq - s_l
    #     try:
    #         top = np.where(diff < 0)[0][0]
    #     except IndexError:
    #         print(
    #             "Plastic strain is too low. The line with slope E=%6.2f MPa is not intersecting the stress-strain curve.\n"
    #             "To solve this issue, increase load and rerun simulation." % m_1)
    #         raise
    #     bot = top - 1
    #
    #     # define line in this interval
    #     m_2 = (s_eq[top] - s_eq[bot]) / (e_eq[top] - e_eq[bot])
    #     c_2 = s_eq[top] - m_2 * e_eq[top]
    #
    #     # find intersetion point
    #     x = (c_2 - c_1) / (m_1 - m_2)
    #     y = m_1 * x + c_1
    #
    #     if plot:
    #         fig = plt.figure(figsize=(10, 6), dpi=200)
    #         ax = fig.add_subplot()
    #         ax.plot(e_eq, s_eq, label='CPFEM', marker='x')
    #         ax.plot(e_eq, s_l, marker='.', color='k')
    #         ax.plot(x, y, marker='x', color='r')
    #         ax.legend(loc="lower right")
    #         ax.set_title('Stress-Strain Curve', pad=20)
    #         ax.set_ylim(0, np.max(s_eq))
    #         plt.xlabel('$E_{vM}$')
    #         plt.ylabel('$S_{vM}$ [MPa]')
    #
    #     return x, y, top, bot
    #
    #
    # def calc_yield_point(self, result_file, plot=False):
    #     """
    #     Function that calculates the homogenized yield onset at 0.2 % equivalent plastic strain from a result dict object.
    #     Parameters
    #     ----------
    #     result_file : dict
    #         Dictionary containing the homogenized CP results
    #     plot : bool, default=False
    #         whether the stress-strain curve + intersection should be plotted
    #
    #     Returns
    #     -------
    #     syld : array-like
    #         homogenized yield onset at 0.2 % plastic strain
    #     """
    #     # Assumes a the 'Results' dict of Data_Base.json
    #     s_eq = result_file['S']
    #     e_eq = result_file['E']
    #
    #     # TODO: JS: change away from pd dataframe
    #     stresses = pd.DataFrame(result_file, columns=['S11', 'S22', 'S33', 'S32', 'S13', 'S12'])
    #
    #     # Interpolate between equivalent stresses and scale up
    #     try:
    #         x, y, top, bot = self.intersect(s_eq, e_eq, plot=plot)
    #     except IndexError:
    #         raise
    #     if s_eq[top] - s_eq[bot] <= 1e-5:
    #         print('WARNING: stress difference too small for interpolation of {res}'.format(res=result_file))
    #         print(y-s_eq[bot])
    #         s_yld = stresses.iloc[bot].values
    #         # print(stresses.iloc[bot].values)
    #         # print('openp seq: {}'.format(s_eq[bot]))
    #         # print('pylab seq: {}'.format(FE.seq_J2(stresses.iloc[bot].values)))
    #     else:
    #         s_yld = stresses.iloc[bot].values + (stresses.iloc[top].values - stresses.iloc[bot].values) * (y - s_eq[bot]) \
    #                 / (s_eq[top] - s_eq[bot])
    #     return s_yld
<|MERGE_RESOLUTION|>--- conflicted
+++ resolved
@@ -1,1327 +1,1192 @@
-# Module pylabfea.data
-"""Module pylabfea.data introduces the class ``Data`` for handling of data resulting
-from virtual or physical mechanical tests in the pyLabFEA package. This class provides the
-methods necessary for analyzing data. During this processing, all information is gathered
-that is required to define a material, i.e., all parameters for elasticity, plasticity,
-and microstructures are provided from the data. Materials are defined in
-module pylabfea.material based on the analyzed data of this module.
-
-uses NumPy, SciPy, MatPlotLib
-
-Last Update: (2025-01-05)
-Authors: Ronak Shoghi, Alexander Hartmaier, Jan Schmidt
-ICAMS/Ruhr University Bochum, Germany
-Email: alexander.hartmaier@rub.de
-
-distributed under GNU General Public License (GPLv3)"""
-
-import os
-import json
-import random
-import warnings
-import pylabfea as FE
-import numpy as np
-import matplotlib.pyplot as plt
-from scipy.signal import savgol_filter
-from scipy.optimize import minimize
-
-
-def ln_strain(eng_strain):
-    h1 = np.ones_like(eng_strain)
-    h2 = h1 + eng_strain
-    ind = np.nonzero(h2 < 1.e-10)
-    h2[ind] = 1.e-10
-    return np.log(h2)
-
-
-def eng_strain(ln_strain):
-    return np.exp(ln_strain) - np.ones_like(ln_strain)
-
-
-def interpolate_stress(s0, s1, e0, e1, et):
-    return s0 + (et - e0) * (s1 - s0) / (e1 - e0)
-
-
-def find_transition_index(stress):
-    """Calculates the index at which a significant transition in the total stress-strain relationship occurs.
-    The function applies a Savitzky-Golay filter to smooth the stress data and to calculate the first
-    and second derivatives. It identifies the transition index by finding the point where the second
-    derivative starts to change from zero, i.e. the value in the elastic regime. This approach relies on
-    the overall behavior of the stress-strain relationship
-    rather than focusing on a specific plastic strain threshold (e.g., 0.002%).
-
-    Parameters:
-    ----------
-    stress: 1-d numpy array
-        Array of equivalent stress values along one load path.
-
-    Returns:
-    ----------
-    idx: int
-        The index within the stress array where a significant transition from linear behavior occurs.
-    """
-    nst = len(stress)
-    wl1 = max(5, int(nst / 10))
-    wl2 = max(2, int(nst / 50))
-    sig_d1 = savgol_filter(stress, window_length=wl1, polyorder=1, deriv=1)
-    sig_d2 = savgol_filter(sig_d1, window_length=wl2, polyorder=1, deriv=1)
-
-    i0 = int(nst / 10)
-    tol = np.mean(sig_d2[i0:i0 + wl2]) * 1.2
-    idx = -1
-    iend = int((nst - i0) / wl2) - 1
-    for i in range(1, iend):
-        mav = np.mean(sig_d2[i0 + i * wl2:i0 + (i + 1) * wl2])
-        if np.abs(mav) > tol:
-            idx = i0 + i * wl2
-            break
-    if idx < 0:
-        print('Warning: Transition not determined properly')
-        idx = i0
-    return idx
-
-
-def get_elastic_coefficients(eps, sig, method='least_square', initial_guess=None):
-    """A function to compute the elastic coefficients (stiffness matrix) for a material
-    based on stress-strain data. This function supports two methods for determining
-    the stiffness matrix: a direct least squares approach and an optimization approach.
-    The least squares method is used when 'least_square' is specified, which processes
-    any desired stress-strain pairs( minimum must be 4).  The optimization approach,
-    used when 'decomposition' method is specified, iteratively adjusts the
-    stiffness matrix to minimize an objective function that measures the fit to the
-    observed data, subject to physical plausibility constraints.
-
-    Parameters
-    ----------
-    eps: (N, 6)-array
-        Array with Voigt strain tensors at the end of the linear-elastic regime of different load cases.
-    sig: (N, 6)-array
-    Array of corresponding Voigt stress tensors at the end of the linear elastic regime of different load cases.
-    method: str
-        Method to be used for calculating the stiffness matrix. Options
-        include 'least_square' and 'decomposition'. The 'least_square' method
-        calculates the stiffness matrix using a least squares fit to the stress-strain data.
-        The 'decomposition' method uses an optimization approach with the
-        specified method for interpreting the stiffness matrix from the optimization
-        variables. (Optional: default is 'least_square').
-    initial_guess: np.ndarray or None
-        Initial guess for the stiffness matrix coefficients
-        used in the optimization approach. If None, a random initial guess is generated.
-        This parameter is ignored when using the 'least_square' method. Default is None.
-
-    Returns:
-    C: (6, 6)-array
-        The optimized symmetric 6x6 stiffness matrix (elastic coefficients) as a numpy array.
-        If the optimization or calculation fails to converge to a solution within the
-        maximum number of attempts, the function may return the last attempted solution
-        or raise an error, depending on implementation details.
-    """
-
-    def map_flat_to_matrix(C_flat):
-        """Maps a flat array of coefficients into a symmetric matrix C. This function takes the
-        elements from the input array and places them into both the upper and the lower
-        triangular portions of the matrix, ensuring symmetry. The operation is particularly
-        useful for reconstructing symmetric matrices, such as stiffness or elasticity matrices,
-        from a set of parameters.
-
-        Parameters
-        ----------
-        C_flat: np.ndarray
-            A flat array containing the unique coefficients of a symmetric
-            matrix. The length of C_flat should be 21, corresponding to the number of unique
-            elements in a 6x6 symmetric matrix (6 diagonal + 15 off-diagonal elements).
-
-        Returns:
-        C: np.ndarray
-            A 6x6 symmetric matrix constructed from the input coefficients.
-         """
-
-        C = np.zeros((6, 6))
-        indices = np.triu_indices(6)
-        C[indices] = C_flat
-        C[(indices[1], indices[0])] = C_flat
-        return C
-
-        # for Cholesky decomporion: https://en.wikipedia.org/wiki/Cholesky_decomposition
-
-    def map_flat_to_L_and_C(C_flat):
-        """Maps a flat array of coefficients into a lower triangular matrix L, and then
-        computes a symmetric positive definite matrix C by multiplying L with its transpose.
-        This approach is commonly used in the decomposition of a stiffness or elasticity matrix,
-        enabling the reconstruction of these matrices from a reduced set of parameters in
-        optimization problems.
-
-        Parameters:
-        - C_flat (np.ndarray): A flat array of coefficients. The length of this array should
-          be such that it can fill the lower triangular part of a 6x6 matrix, it should
-          have 21 elements (6+5+4+3+2+1).
-
-        Returns:
-        - tuple of np.ndarray: A tuple containing two numpy arrays:
-            - L (np.ndarray): The lower triangular matrix formed by placing the elements of `C_flat`
-              into the lower triangular indices of a 6x6 matrix.
-            - C (np.ndarray): The symmetric positive definite matrix computed as the dot product of L and its transpose.
-            """
-        L = np.zeros((6, 6))
-        indices = np.tril_indices(6)
-        L[indices] = C_flat
-        C = np.dot(L, L.T)
-        return L, C
-
-    def is_positive_definite(C):
-        """Checks whether a given matrix is positive definite. A matrix is positive definite
-        if all its eigenvalues are greater than zero. This characteristic is essential for
-        ensuring the stability and uniqueness of solutions in many mathematical contexts,
-        including optimization problems and systems of linear equations.
-
-        Parameters
-        ----------
-        C: np.ndarray
-            The matrix to be checked. This should be a square matrix.
-
-        Returns
-        -------
-        _: bool:
-            True if the matrix is positive definite, meaning all its eigenvalues are
-            greater than zero; False otherwise.
-        """
-        return np.all(np.linalg.eigvals(C) > 0)
-
-    def calculate_stress_from_strain(strain, C):
-        """Calculates the predicted stress for a given strain using the material's stiffness
-        matrix. This function multiplies the stiffness matrix C by the strain vector to
-        predict the resulting stress, according to Hooke's Law for linear elastic materials.
-
-        Parameters
-        ----------
-        strain: list or np.ndarray
-            The strain vector, representing the deformation in the material. This should be a
-            1D array or list of length 6, corresponding to the three normal and three shear
-            components of strain.
-        C: np.ndarray
-            The stiffness matrix of the material. This should be a 6x6 symmetric
-            matrix representing the material's resistance to deformation. The matrix correlates
-            the strain to the stress in the material.
-
-        Returns
-        -------
-        _: np.ndarray
-            The predicted stress vector, calculated as the dot product of the stiffness
-            matrix C and the strain vector. This vector has the same dimension as the strain
-            input, containing the three normal and three shear components of stress.
-        """
-        strain_vector = np.array(strain)
-        stress_predicted = np.dot(C, strain_vector)
-        return stress_predicted
-
-    def objective_function(data_pairs, x_flat, penalty_weight=1e9, lambda_reg=1e-3):
-        """Calculates the objective function value for an optimization problem that aims
-        to find the stiffness matrix coefficients using the decomposition method
-        to construct the stiffness matrix from a flat array of coefficients. It includes
-        penalties for non-positive definiteness of the matrix and a regularization term
-        to prevent overfitting.
-
-        Parameters
-        ----------
-        x_flat: np.ndarray
-            A flat array of stiffness matrix coefficients.
-        penalty_weight: float
-            The weight of the penalty for non-positive definiteness. (Optional, default is 1e9).
-        lambda_reg: float
-            The regularization parameter to prevent overfitting by penalizing
-            large coefficients. (Optional, default is 1e-3).
-
-        Returns
-        -------
-        _: float
-            The value of the objective function, which includes the sum of squared residuals
-            between observed and predicted stresses, a penalty for non-positive definiteness, and
-            a regularization term.
-        """
-        _, C = map_flat_to_L_and_C(x_flat)
-        penalty = 0
-        if not is_positive_definite(C):
-            penalty = penalty_weight * np.sum(np.min(np.linalg.eigvals(C), 0) ** 2)
-        sum_squared_residuals = 0
-        for strain, observed_stress in data_pairs:
-            predicted_stress = calculate_stress_from_strain(strain, C)
-            residuals = observed_stress - predicted_stress
-            sum_squared_residuals += np.sum(residuals ** 2)
-        regularization_term = lambda_reg * np.sum(x_flat ** 2)
-        return sum_squared_residuals + penalty + regularization_term
-
-    def least_square(data_pairs, random_pairs_number=100):
-        """Calculates the least squares solution for a set of equations derived from
-        a specified number of random experiment pairs. Each pair consists of strains
-        and stresses. In the case of general symmetry, the coefficients of the stiffness
-        matrix are reduced to 21 from 36, and at least 4 stress-strain pairs (24 equations) are required
-        to accurately determine these coefficients. This function solves for the coefficients
-        that minimize the difference between the observed stresses and those predicted by
-        the strains through a linear model, under the assumption of general symmetry.
-
-        Parameters
-        ----------
-        - random_pairs_number (int): The number of random pairs of strains and stresses
-          to use in the calculation. Default is 100, Minimum must be 4.
-
-        Returns
-        -------
-        - C (np.ndarray): The stiffness matrix
-        """
-        if random_pairs_number > len(data_pairs):
-            random_pairs_number = len(data_pairs)
-            print("Warning: number of random pairs larger than data set. Using {random_pairs_number} pairs.}")
-        random_pairs = random.sample(data_pairs, random_pairs_number)
-        C_column_locator = {"C11": 1, "C12": 2, "C13": 3, "C14": 4, "C15": 5, "C16": 6,
-                            "C21": 2, "C22": 7, "C23": 8, "C24": 9, "C25": 10, "C26": 11,
-                            "C31": 3, "C32": 8, "C33": 12, "C34": 13, "C35": 14, "C36": 15,
-                            "C41": 4, "C42": 9, "C43": 13, "C44": 16, "C45": 17, "C46": 18,
-                            "C51": 5, "C52": 10, "C53": 14, "C54": 17, "C55": 19, "C56": 20,
-                            "C61": 6, "C62": 11, "C63": 15, "C64": 18, "C65": 20, "C66": 21}
-
-        b = np.zeros(len(random_pairs) * 6)
-        A = np.zeros((len(random_pairs) * 6, 21))
-        row_counter = 0
-        for experiment in random_pairs:
-            Pair_Counter = 1
-            strains = experiment[0]
-            stresses = experiment[1]
-
-            for index in range(len(stresses)):
-                stress = stresses[index]
-                C_locations = [f"C{Pair_Counter}1",
-                               f"C{Pair_Counter}2",
-                               f"C{Pair_Counter}3",
-                               f"C{Pair_Counter}4",
-                               f"C{Pair_Counter}5",
-                               f"C{Pair_Counter}6"]
-                C_locations_translated = [C_column_locator[C_locations[0]],
-                                          C_column_locator[C_locations[1]],
-                                          C_column_locator[C_locations[2]],
-                                          C_column_locator[C_locations[3]],
-                                          C_column_locator[C_locations[4]],
-                                          C_column_locator[C_locations[5]]]
-
-                A[row_counter][C_locations_translated[0] - 1] = strains[0]
-                A[row_counter][C_locations_translated[1] - 1] = strains[1]
-                A[row_counter][C_locations_translated[2] - 1] = strains[2]
-                A[row_counter][C_locations_translated[3] - 1] = strains[3]
-                A[row_counter][C_locations_translated[4] - 1] = strains[4]
-                A[row_counter][C_locations_translated[5] - 1] = strains[5]
-                b[row_counter] = stress
-
-                row_counter += 1
-                Pair_Counter += 1
-
-        # b.reshape(-1, 1)
-        C_flat, _, _, _ = np.linalg.lstsq(A, b, rcond=None)
-        C = map_flat_to_matrix(C_flat)
-        return C
-
-    # start elastic coefficient identification
-    data_pairs = list(zip(eps, sig))
-    max_attempts = 50
-    attempts = 0
-    success = False
-    npairs = len(data_pairs)
-    while attempts < max_attempts and not success:
-        if method == 'least_square':
-            optimized_C = least_square(data_pairs, random_pairs_number=npairs)
-            success = True
-        elif method == 'decomposition':
-            if initial_guess is None:
-                initial_guess = np.random.rand(
-                    21)  # Adjust the number according to the actual problem dimension
-            result = minimize(objective_function, initial_guess, args=(data_pairs, method,), method='L-BFGS-B')
-            if result.success:
-                success = True
-                _, optimized_C = map_flat_to_L_and_C(result.x)
-            else:
-                attempts += 1
-                print("Optimization attempt {} failed".format(attempts))
-        else:
-            raise ValueError("Invalid method selected. Choose 'least_square' or 'decomposition'.")
-
-    if not success:
-        print("Optimization of material stiffness matrix failed after {} attempts".format(max_attempts))
-
-    return np.array(optimized_C)
-
-
-class Data(object):
-    """Define class for handling data from virtual mechanical tests in micromechanical
-    simulations and data from physical mechanical tests on materials with various
-    microstructures. Data is used to train machine learning flow rules in pyLabFEA.
-
-    Parameters
-    ----------
-    source: str or data array
-        Either filename of datafile or array of initial yield stresses
-    path_data: str
-        Trunc of pathname for data files (optional, default: './')
-    name: str
-        Name of Dataset (optional, default: 'Dataset')
-    mat_name : str
-        Name of material (optional, default: 'Simulanium)
-    sdim: int
-        Dimensionality of stresses; if sdim = 3 only principal stresses are considered (optional, default: 6)
-    epl_crit : float
-        Critical plastic strain at which yield strength is defined(optional, default: 2.e-3)
-    epl_start : float
-        Start value of equiv. plastic strain at which data will be sampled(optional, default: 1.e-3)
-    epl_max : float
-        Maximum equiv. plastic strain up to which data is considered (optional, default: 0.05)
-    plot : Boolean
-        Plot data (optional, default: False)
-    wh_data : Boolean
-        Data for flow stresses and plastic strain tensors in work hardening regime exists (optional, default: True)
-    mode : str
-        Intermediate variable to control the operation mode between Ronak's version (='RS') and Jan's (='JS')
-        Currently affects key_parser to decode the bc_keys and read_data where JS uses 32 for instead of 23 for the
-        tensor components.
-
-    Attributes
-    ----------
-    name: str
-        Name of dataset
-    sy_av: float
-        Average initial yield stress
-    E_av: float
-        Average Young's modulus
-    nu_av: float
-        Average Poisson ratio
-    mat_data: dictionary
-        | Contains available data for ML yield function and for microstructural parameters
-        | Items
-        |    epc : critical value of equiv. plastic strain that defines the onset of plastic yielding
-        |    ep_start : start value of equiv. plastic strain at which data is acquired
-        |    ep_max : maximum value of equiv. plastic strain up to which data is considered
-        |    delta_ep : minimum separation of plastic strains used for training, if 0 no separation is enforced
-        |    lc_indices : array with start index for each load case
-        |    peeq_max : maximum of equiv. plastic strain that occurred in data set, corrected for onset of plasticity at epc
-        |    sdim : dimension of stress vector (must be 3 or 6)
-        |    Name : material name
-        |    Dataset : Name of dataset
-        |    wh_data : indicate if strain hardening data exists
-        |    Ntext : number of textures
-        |    tx_name : name of texture
-        |    tx_index : texture index
-        |    texture : texture parameters
-        |    flow_stress : array of flow stresses correlated to plastic strains
-        |    plastic_strain : array of plastic strains corrected for onset of plasticity at epc
-        |    E_av : avereage Young's modulus derived from data
-        |    nu_av : average Poisson's ratio derived from data
-        |    sy_av : average yield strength, i.e. flow stress at epc, obtained from data
-        |    Nlc : number of load cases in data
-        |    sig_ideal : interpolated stress tensors at onset of plastic yielding (epc) for each load case
-
-    """
-
-    def __init__(self, source, path_data='./',
-                 name='Dataset', mat_name="Simulanium",
-                 sdim=6,
-                 epl_crit=None,
-                 epl_start=None,
-                 epl_max=None,
-                 depl=0.,
-                 plot=False,
-                 wh_data=True,
-                 tx_data=False,
-                 texture_name='Random',
-                 tx_descriptor='GSH_3',
-<<<<<<< HEAD
-                 mode='RS',
-                 red_wh_data=False):
-        if sdim != 3 and sdim != 6:
-=======
-                 mode='RS'):
-        if sdim!=3 and sdim!=6:
->>>>>>> 6365fdeb
-            raise ValueError('Value of sdim must be either 3 or 6')
-        self.lc_data = None
-        self.mat_data = dict()
-        self.mat_data['epc'] = epl_crit
-        self.mat_data['ep_start'] = epl_start
-        self.mat_data['ep_max'] = epl_max
-        self.mat_data['delta_ep'] = depl
-        self.mat_data['sdim'] = sdim
-        self.mat_data['tdim'] = 0
-        self.mat_data['Name'] = mat_name
-        self.mat_data['Dataset'] = name
-        self.mat_data['wh_data'] = wh_data
-        self.mat_data[
-            'tx_data'] = tx_data  # JS: tx_data is a flag that tells if texture data should be used NOT if its present.
-        self.mat_data['Ntext'] = 1
-        self.mat_data['tx_name'] = texture_name
-        self.mat_data['tx_index'] = 0
-        self.mat_data['texture'] = np.zeros(1)
-        self.mat_data['tx_descriptor'] = tx_descriptor
-        self.mat_data['tx_key'] = None
-        self.mode = mode
-
-        if isinstance(source, str):
-            self.lc_data = self.read_data(os.path.join(path_data, source))
-            self.parse_data(epl_crit, epl_start, epl_max, depl)  # add data to mat_data
-        elif isinstance(source, dict):
-            self.lc_data = source
-            self.parse_data(epl_crit, epl_start, epl_max, depl)  # add data to mat_data
-        elif isinstance(source, list) or isinstance(source, np.ndarray):
-            print('WARNING: This data type will be no longer supported.')
-            raw_data = np.array(source)
-            self.convert_data(raw_data)  # add data to mat_data
-        else:
-            raise ValueError('Only sources of type "str" or "dict" are supported.')
-        if plot:
-            self.plot_training_data()
-
-    def key_parser(self, key):
-        # JS: Modified to teture version
-        parameters = key.split('_')
-        if self.mode == 'RS':
-            Keys_Parsed = {"Stress_Type": parameters[0], "Load_Type": parameters[1], "Hash_Load": parameters[2],
-                           "Hash_Orientation": parameters[3], "Texture_Type": parameters[4]}
-
-        elif self.mode == 'JS':
-            Keys_Parsed = {"Stress_Type": parameters[0], "Load_Type": parameters[1], "Hash_Load": parameters[2],
-                           "Hash_Orientation": parameters[5], "Texture_Type": parameters[7], "N_Grains": parameters[3],
-                           "Elements_Grain": parameters[4]}
-        else:
-            raise KeyError(f"Mode is: {self.mode}. Must be RS or JS")
-        return Keys_Parsed
-
-    def add_data(self, data_file: str, path_data='./'):
-        new_data = self.read_data(os.path.join(path_data, data_file))
-        self.lc_data.update(new_data)
-        self.parse_data(self.mat_data['epc'], self.mat_data['ep_start'],
-                        self.mat_data['ep_max'], self.mat_data['delta_ep'])  # add data to mat_data
-
-    def write_info(self, data: dict):
-        if "identifier" not in data.keys():
-            return
-        if "input_path" in data.keys():
-            print(f'Input path for data set {data["identifier"]}: {data["input_path"]}')
-        if "load_case" in data.keys():
-            print(f'Load case: {data["load_case"]}')
-
-    def read_data(self, data_File: str):
-        """
-        Read database in form of JSON file and convert it into a dictionary containing stress and strain
-        data for each load case
-        Parameters
-        ----------
-        data_File : str
-            Path to JSON file to read
-
-        Returns
-        -------
-        Final_Data : dict
-            Dictionary containing stress and strain data for each load case in form of 1-dim arrays
-        """
-        # JS TODO: Store CYL data correctly
-        print("Reading data from", data_File)
-        data = json.load(open(data_File))
-        Final_Data = dict()
-        elstrain = []
-        elstress = []
-        E_Plastic = False
-        for num, (key, val) in enumerate(data.items()):
-<<<<<<< HEAD
-            if 'cyl' in key:
-                # JS: The dict fields with 'cyl' in their key only have 'Stress' sig_ideal = db_dict[key][Results]
-                res = val['Results']
-                Final_Data[key] = {"Stress": [res["S11"], res["S22"], res["S33"], res["S23"], res["S13"], res["S12"]]}
-                continue
-=======
->>>>>>> 6365fdeb
-            if key == 'Texture':
-                self.mat_data['tx_name'] = val['name']
-                try:
-                    self.mat_data['tx_index'] = val['texture_index']
-                except KeyError:
-                    print("No texture_index found in this Data_Base.json -> Assign default value of 0")
-                if not self.mat_data['tx_data']:
-                    warnings.warn(f"WARNING: tx_data was set to false. I will just include qualitative texture info.")
-                else:
-                    if 'GSH' in self.mat_data['tx_descriptor']:
-                        # JS: Use GSH coefficients
-                        gsh_dim = int(self.mat_data['tx_descriptor'].split('_')[-1])
-                        if gsh_dim in [3, 7, 12, 37]:
-                            self.mat_data['texture'] = np.array(val['gsh_coeff_reconstructed_random'])[1:1 + gsh_dim]
-                        else:
-                            raise ValueError(f"GSH with {gsh_dim} not valid. Must be 3, 7, 12, ")
-                    elif 'ADV' in self.mat_data['tx_descriptor']:
-                        # JS: Use addressvector
-                        adv_dim = int(self.mat_data['tx_descriptor'].split('_')[-1])
-                        self.mat_data['texture'] = np.array(val[f'address_vector_{adv_dim}'])
-                    elif self.mat_data['tx_descriptor'] == 'VF':
-                        # JS: Use old descriptor baesd on volume fraction
-                        raise NotImplementedError
-                    self.mat_data['tdim'] = len(self.mat_data['texture'])
-
-<<<<<<< HEAD
-            if 'Results' in val.keys():
-                res = val['Results']  # legacy format
-                Original_Stresses = np.array([res["S11"], res["S22"], res["S33"], res["S23"], res["S13"], res["S12"]]).T
-                seq_full = FE.sig_eq_j2(Original_Stresses)
-                Original_Total_Strains = \
-                    np.array([res["E11"], res["E22"], res["E33"], res["E23"], res["E13"], res["E12"]]).T
-                teeq_full = FE.eps_eq(Original_Total_Strains)
-                if "Ep11" in res.keys():
-                    Original_Plastic_Strains = \
-                        np.array([res["Ep11"], res["Ep22"], res["Ep33"], res["Ep23"], res["Ep13"], res["Ep12"]]).T
-                    peeq_plastic = FE.eps_eq(Original_Plastic_Strains)
-                    E_Plastic = True
-                else:
-                    # no plastic strains in data, store information to get elastic coefficients
-                    # and calculate plastic strains later
-                    it = find_transition_index(seq_full)
-                    if it < 10:
-                        continue
-                    else:
-                        it = int(it * 0.9)  # apply safety margin to ensure strains are purely elastic
-                    elstrain.append(Original_Total_Strains[it, :])  # elastic strain tensor at end of elastic regime
-                    elstress.append(Original_Stresses[it, :])  # stress tensor at transition
-                    Original_Plastic_Strains = None
-                    peeq_plastic = None
-            else:
-                tens = [1]*6
-                for ind, vals in val['stress'].items():
-                    if '11' in ind:
-                        tens[0] = vals
-                    elif '22' in ind:
-                        tens[1] = vals
-                    elif '33' in ind:
-                        tens[2] = vals
-                    elif '23' in ind:
-                        tens[3] = vals
-                    elif '13' in ind:
-                        tens[4] = vals
-                    elif '12' in ind:
-                        tens[5] = vals
-                Original_Stresses = np.array(tens).T
-                if "units" in val.keys():
-                    if val['units']['Stress'] == 'MPa':
-                        sfct = 1.
-                    elif val['units']['Stress'] == 'GPa':
-                        sfct = 1000.
-                    else:
-                        raise ValueError(f"Cannot convert stress unit {val['units']['Stress']}. "
-                                         f"Data must be provided either im MPa or in GPa.")
-                else:
-                    sfct = 1.
-                    print('Warning: No units for stresses are given. Assuming MPa.')
-                Original_Stresses *= sfct
-                seq_full = FE.sig_eq_j2(Original_Stresses)
-                tens = [1]*6
-                for ind, vals in val['total_strain'].items():
-                    if '11' in ind:
-                        tens[0] = vals
-                    elif '22' in ind:
-                        tens[1] = vals
-                    elif '33' in ind:
-                        tens[2] = vals
-                    elif '23' in ind:
-                        tens[3] = vals
-                    elif '13' in ind:
-                        tens[4] = vals
-                    elif '12' in ind:
-                        tens[5] = vals
-                Original_Total_Strains = np.array(tens).T
-                teeq_full = FE.eps_eq(Original_Total_Strains)
-                if "plastic_strain" in val.keys():
-                    for ind, vals in val['plastic_strain'].items():
-=======
-            else:  #JS: if not Texture, the data is stress-strain data of some format
-                if 'Results' in val.keys():  # JS: if Results in the keys of that dict -> legacy format
-                    if 'cyl' in key:
-                        # JS: The dict fields with 'cyl' in their key only have 'Stress' sig_ideal = db_dict[key][Results]
-                        res = val['Results']
-                        Final_Data[key] = {"Stress": res}
-                        continue
-                    else:
-                        res = val['Results']  # legacy format
-                        if self.mode == 'JS':
-                            Original_Stresses = np.array(
-                                [res["S11"], res["S22"], res["S33"], res["S32"], res["S13"], res["S12"]]).T
-                        else:
-                            Original_Stresses = np.array(
-                                [res["S11"], res["S22"], res["S33"], res["S23"], res["S13"], res["S12"]]).T
-                        seq_full = FE.sig_eq_j2(Original_Stresses)
-                        if self.mode == 'JS':
-                            Original_Total_Strains = \
-                                np.array([res["E11"], res["E22"], res["E33"], res["E32"], res["E13"], res["E12"]]).T
-                        else:
-                            Original_Total_Strains = \
-                                np.array([res["E11"], res["E22"], res["E33"], res["E23"], res["E13"], res["E12"]]).T
-                        teeq_full = FE.eps_eq(Original_Total_Strains)
-                        if "Ep11" in res.keys():
-                            if self.mode == 'JS':
-                                Original_Plastic_Strains = \
-                                    np.array([res["Ep11"], res["Ep22"], res["Ep33"], res["Ep32"], res["Ep13"], res["Ep12"]]).T
-                            else:
-                                Original_Plastic_Strains = \
-                                    np.array([res["Ep11"], res["Ep22"], res["Ep33"], res["Ep23"], res["Ep13"], res["Ep12"]]).T
-                            peeq_plastic = FE.eps_eq(Original_Plastic_Strains)
-                            E_Plastic = True
-                        else:
-                            # no plastic strains in data, store information to get elastic coefficients
-                            # and calculate plastic strains later
-                            it = find_transition_index(seq_full)
-                            if it < 10:
-                                continue
-                            else:
-                                it = int(it * 0.9)  # apply safety margin to ensure strains are purely elastic
-                            elstrain.append(Original_Total_Strains[it, :])  # elastic strain tensor at end of elastic regime
-                            elstress.append(Original_Stresses[it, :])  # stress tensor at transition
-                            Original_Plastic_Strains = None
-                            peeq_plastic = None
-                else:  # JS: If not 'Results' in keys, this dict contains data in new format.
-                    tens = [1]*6
-                    for ind, vals in val['stress'].items():
-                        if '11' in ind:
-                            tens[0] = vals
-                        elif '22' in ind:
-                            tens[1] = vals
-                        elif '33' in ind:
-                            tens[2] = vals
-                        elif '23' in ind:
-                            tens[3] = vals
-                        elif '13' in ind:
-                            tens[4] = vals
-                        elif '12' in ind:
-                            tens[5] = vals
-                    Original_Stresses = np.array(tens).T
-                    if "units" in val.keys():
-                        if val['units']['Stress'] == 'MPa':
-                            sfct = 1.
-                        elif val['units']['Stress'] == 'GPa':
-                            sfct = 1000.
-                        else:
-                            raise ValueError(f"Cannot convert stress unit {val['units']['Stress']}. "
-                                             f"Data must be provided either im MPa or in GPa.")
-                    else:
-                        sfct = 1.
-                        print('Warning: No units for stresses are given. Assuming MPa.')
-                    Original_Stresses *= sfct
-                    seq_full = FE.sig_eq_j2(Original_Stresses)
-                    tens = [1]*6
-                    for ind, vals in val['total_strain'].items():
->>>>>>> 6365fdeb
-                        if '11' in ind:
-                            tens[0] = vals
-                        elif '22' in ind:
-                            tens[1] = vals
-                        elif '33' in ind:
-                            tens[2] = vals
-                        elif '23' in ind:
-                            tens[3] = vals
-                        elif '13' in ind:
-                            tens[4] = vals
-                        elif '12' in ind:
-                            tens[5] = vals
-<<<<<<< HEAD
-                    Original_Plastic_Strains = np.array(tens).T
-                    peeq_plastic = FE.eps_eq(Original_Plastic_Strains)
-                    E_Plastic = True
-                else:
-                    # no plastic strains in data, store information to get elastic coefficients
-                    # and calculate plastic strains later
-                    it = find_transition_index(seq_full)
-                    if it < 10:
-                        continue
-                    else:
-                        it = int(it * 0.9)  # apply safety margin to ensure strains are purely elastic
-                    elstrain.append(Original_Total_Strains[it, :])  # elastic strain tensor at end of elastic regime
-                    elstress.append(Original_Stresses[it, :])  # stress tensor at transition
-                    Original_Plastic_Strains = None
-                    peeq_plastic = None
-
-            Final_Data[key] = {"Stress": Original_Stresses,
-                               "Eq_Stress": seq_full,
-                               "Strain_Plastic": Original_Plastic_Strains,
-                               "Eq_Strain_Plastic": peeq_plastic,
-                               "Strain_Total": Original_Total_Strains,
-                               "Eq_Strain_Total": teeq_full,
-                               "Index": num,
-                               }
-=======
-                    Original_Total_Strains = np.array(tens).T
-                    teeq_full = FE.eps_eq(Original_Total_Strains)
-                    if "plastic_strain" in val.keys():
-                        for ind, vals in val['plastic_strain'].items():
-                            if '11' in ind:
-                                tens[0] = vals
-                            elif '22' in ind:
-                                tens[1] = vals
-                            elif '33' in ind:
-                                tens[2] = vals
-                            elif '23' in ind:
-                                tens[3] = vals
-                            elif '13' in ind:
-                                tens[4] = vals
-                            elif '12' in ind:
-                                tens[5] = vals
-                        Original_Plastic_Strains = np.array(tens).T
-                        peeq_plastic = FE.eps_eq(Original_Plastic_Strains)
-                        E_Plastic = True
-                    else:
-                        # no plastic strains in data, store information to get elastic coefficients
-                        # and calculate plastic strains later
-                        it = find_transition_index(seq_full)
-                        if it < 10:
-                            continue
-                        else:
-                            it = int(it * 0.9)  # apply safety margin to ensure strains are purely elastic
-                        elstrain.append(Original_Total_Strains[it, :])  # elastic strain tensor at end of elastic regime
-                        elstress.append(Original_Stresses[it, :])  # stress tensor at transition
-                        Original_Plastic_Strains = None
-                        peeq_plastic = None
-
-                Final_Data[key] = {"Stress": Original_Stresses,
-                                   "Eq_Stress": seq_full,
-                                   "Strain_Plastic": Original_Plastic_Strains,
-                                   "Eq_Strain_Plastic": peeq_plastic,
-                                   "Strain_Total": Original_Total_Strains,
-                                   "Eq_Strain_Total": teeq_full,
-                                   "Index": num,
-                                   }
->>>>>>> 6365fdeb
-            if "identifier" in val.keys():
-                # data set should be consistent with schema
-                Final_Data[key]["identifier"] = val["identifier"]
-                if "input_path" in val.keys():
-                    Final_Data[key]["input_path"] = val["input_path"]
-                if "load_case" in val.keys():
-                    Final_Data[key]["load_case"] = val["load_case"]
-                elif "load_case" in val["mechanical_BC"][0].keys():
-                    Final_Data[key]["load_case"] = val["mechanical_BC"][0]["load_case"]
-        # all data sets read
-        if not E_Plastic:
-            C = get_elastic_coefficients(elstrain, elstress, method='least_square')
-            SV = np.linalg.inv(C)
-            # print(f'Calculated elastic coefficients:\n {C}')
-            # print(f'Compliance matrix:\n {SV}')
-            for key, val in Final_Data.items():
-                stress = val['Stress']
-                strain_t = val['Strain_Total']
-                nval = len(stress)
-                peeq_plastic = np.zeros(nval)
-                Plastic_Strains = np.zeros_like(stress)
-                for i in range(nval):
-                    Elog_tot = ln_strain(strain_t[i, :])
-                    Elog_el = ln_strain(np.dot(SV, stress[i, :]))
-                    E_Plastic_6D = eng_strain(Elog_tot - Elog_el)
-                    peeq_plastic[i] = FE.eps_eq(E_Plastic_6D)
-                    Plastic_Strains[i, :] = E_Plastic_6D
-                Final_Data[key]["Strain_Plastic"] = Plastic_Strains
-                Final_Data[key]["Eq_Strain_Plastic"] = peeq_plastic
-            print('Plastic strains are reconstructed from linear part of stress strain data.')
-        return Final_Data
-
-    def parse_data(self, epl_crit, epl_start, epl_max, depl):
-        """
-        Read data and store in attribute 'mat_data'
-        Estimate elastic properties and initial yield strength from data for each load case and form averages.
-
-        Parameters
-        ----------
-        epl_crit : float
-            Critical value for onset of yielding
-        epl_start : float
-            Start value of equiv. plastic strain at which data acquisition of flow stresses will start
-        epl_max : float
-            Maximum equiv. strain up to which data is considered
-        depl : float
-            Minimum separation of plastic strains used for training, if 0, no minimum is enforced
-        """
-        # initializations
-        Nlc = len(self.lc_data.keys())
-        # Nlc = len(db.keys()) # JS: includes cyl keys ???
-        Ncyl = 0  # JS: counts cyl keys
-        E_av = 0.
-        nu_av = 0.
-        peeq_max = 0.
-        ct = 0
-        ep_c = 0.0
-        ep_s = 0.0
-        ep_m = 0.0
-        sig = []
-        epl = []
-        sig_ideal = []
-        lc_ind_list = np.zeros(Nlc + 1, dtype=int)
-        elstrain = []
-        elstress = []
-        it_list = []
-        # for key, val in db.items():  ???
-        for key, val in self.lc_data.items():
-            if 'cyl' in key:
-                # JS: CYL dicts contain only stress tensor at yield onset -> only append sig_ideal
-                Ncyl += 1
-                ct += 1
-                sig_ideal.append(val['Stress'])
-            else:
-                # estimate yield point for load case
-                # (1) find transition index w/o definition of critical plastic strain
-                it = find_transition_index(val["Eq_Stress"])
-                elstrain.append(
-                    val['Strain_Total'][it] - val['Strain_Plastic'][it])  # elastic strain tensor at transition
-                elstress.append(val['Stress'][it])  # stress tensor at transition
-                peeq = val['Eq_Strain_Plastic']
-                if epl_crit is None:
-                    epc_lc = max(peeq[it] * 1.1, 0.002)
-                    print(
-                        f'Critical value for plastic strain at start of plastic regime set to epl_crit={epc_lc * 100}%')
-                    if epl_start is not None:
-                        print('WARNING: Value for "epl_start" has been given, but not for "epl_crit".')
-                        if epl_start > epc_lc:
-                            raise ValueError(f'Value of epl_start={epl_start} is larger than epl_crit={epc_lc}.')
-                else:
-                    epc_lc = epl_crit
-                if epl_start is None:
-                    eps_lc = peeq[it]
-                    print(
-                        f'Critical value for plastic strain at end of elastic regime set to epl_crit={eps_lc * 100}%')
-                else:
-                    eps_lc = epl_start
-                    if epl_start > epc_lc:
-                        raise ValueError(f'Value of epl_start={epl_start} is larger than epl_crit={epc_lc}.')
-                if epl_max is None:
-                    epm_lc = max(peeq)
-                else:
-                    epm_lc = epl_max
-
-                # (2) get yield point at user-defined (or self-estimated) critical value for plastic strain
-                i_ideal = np.nonzero(peeq <= epc_lc)[0]
-                if len(i_ideal) < 2:
-                    print(
-                        f'Skipping data set {key} (No {ct}): No elastic range before yield onset.')
-                    self.write_info(val)
-<<<<<<< HEAD
-                    Nlc -= 1
-                    continue
-                elif len(i_ideal) >= len(peeq) - 2:
-                    print(
-                        f'Skipping data set {key} (No {ct}): Plastic range after yield onset not sufficient.')
-                    self.write_info(val)
-                    Nlc -= 1
-                    continue
-=======
-                    Nlc -= 1
-                    continue
-                elif len(i_ideal) >= len(peeq) - 2:
-                    print(
-                        f'Skipping data set {key} (No {ct}): Plastic range after yield onset not sufficient.')
-                    self.write_info(val)
-                    Nlc -= 1
-                    continue
->>>>>>> 6365fdeb
-
-                # (3) identify elastic and plastic regions based on critical values for plastic strain
-                iel = np.nonzero(peeq <= eps_lc)[0]  # aha: changed to make consistent definition with i_ideal
-                ipl = np.nonzero(np.logical_and(peeq > eps_lc, peeq <= epm_lc))[0]
-                if len(iel) < 2:
-                    print(f'Skipping data set {key} (No {ct}): No elastic range: IEL: {iel}, vals: {len(peeq)}')
-                    self.write_info(val)
-                    Nlc -= 1
-                    continue
-                if len(ipl) < 2:
-                    print(
-                        f'Skipping data set {key} (No {ct}): No plastic range: IPL: {ipl}, vals: {len(peeq)}; '
-                        f'{eps_lc}, {epm_lc}')
-                    self.write_info(val)
-                    Nlc -= 1
-                    continue
-                # store different indices and critical values for statistical analysis
-                it_list.append([it, int(i_ideal[-1]), int(iel[-1]), int(ipl[0])])
-                ep_c += epc_lc
-                ep_s += eps_lc
-                ep_m += epm_lc
-
-                # get initial yield stress as stress tensor at crit. plastic strain
-                # is used for training when no strain hardening is considered
-                idx = i_ideal[-1]
-                s_crit = interpolate_stress(s0=val['Eq_Stress'][idx],
-                                            s1=val['Eq_Stress'][idx + 1],
-                                            e0=peeq[idx],
-                                            e1=peeq[idx + 1],
-                                            et=epc_lc)
-                sig_ideal.append(val['Stress'][idx] * s_crit / FE.sig_eq_j2(val['Stress'][idx]))
-                # interpolated equiv. stress at start of plastic strain eps_lc
-                # this value is taken when strain hardening is considered
-                """s_start = interpolate_stress(s0=val['Eq_Stress'][iel[-1]],
-                                             s1=val['Eq_Stress'][ipl[0]],
-                                             e0=peeq[iel[-1]],
-                                             e1=peeq[ipl[0]],
-                                             et=eps_lc)
-                sy_list.append(s_start)"""
-                if peeq[ipl[-1]] > peeq_max:
-                    peeq_max = peeq[ipl[-1]]
-
-                # enforce minimum distance depl between strain values along load cases
-                # shift values to have 0 equivalent plastic strain at start of yielding.
-                # values might be negative (atomistic / noisy data), cutoff at 0 enforced
-                # difference to 'Shifted_Strain_Plastic' ???
-                eps = -depl
-                nv = 0
-                for i in ipl:
-                    hh = peeq[i]
-                    if hh >= eps + depl:
-                        sig.append(val['Stress'][i])
-                        sc_epl = max(0., 1. - epc_lc / hh)
-                        epl.append(val['Strain_Plastic'][i] * sc_epl)
-                        eps = hh
-                        nv += 1
-<<<<<<< HEAD
-                lc_ind_list[ct] = nv + lc_ind_list[ct - 1]  # store end index for values of this load case
-
-                # get texture name
-                ''' Warning: This should be read only once from metadata !!!'''
-                # Key_Translated = self.key_parser(key)
-                self.mat_data['ms_type'] = 'unknown'  # Key_Translated["Texture_Type"]  # unimodal texture type
-=======
-                # lc_ind_list[ct] = nv + lc_ind_list[ct - 1]  # store end index for values of this load case
-                nonzero_idcs = np.nonzero(lc_ind_list)[0] # JS: continues counting if cyl loadcases are inbetween "normal" ones
-                if nonzero_idcs.size > 0:
-                    prev_idx = lc_ind_list[nonzero_idcs[-1]]
-                else:
-                    prev_idx = 0
-                lc_ind_list[ct] = nv + prev_idx
-                # get texture name
-                ''' Warning: This should be read only once from metadata !!!'''
-                if self.mode == 'JS':
-                    Key_Translated = self.key_parser(key)
-                    self.mat_data['tx_key'] = Key_Translated["Hash_Orientation"]
-                else:
-                    self.mat_data['ms_type'] = 'unknown'  # Key_Translated["Texture_Type"]  # unimodal texture type
-                    self.mat_data['tx_key'] = 'unknown'
-                #
->>>>>>> 6365fdeb
-                ct += 1
-
-        # initialize mat_data dictionary used to create material objects
-        C = get_elastic_coefficients(elstrain, elstress, method='least_square')
-        sy_av = np.mean(FE.sig_eq_j2(sig_ideal))
-        self.mat_data['flow_stress'] = np.array(sig)  # list of stress tensors for all load cases; JS: Contain no CYL Data
-        self.mat_data['plastic_strain'] = np.array(epl)  # list of plastic strain tensors for all load cases
-        self.mat_data['lc_indices'] = lc_ind_list  # list of starting indices of data sets for different load cases
-        self.mat_data['epc'] = ep_c / (Nlc-Ncyl)  # critical value of plastic strain for yield onset definition
-        self.mat_data['ep_start'] = ep_s / (Nlc-Ncyl)  # start value of plastic strain for training data
-        self.mat_data['ep_max'] = ep_m / (Nlc-Ncyl)  # nominal maximum plastic strain to be considered
-        self.mat_data['peeq_max'] = peeq_max - ep_c / (Nlc-Ncyl)  # maximum plastic strain occuring in training data
-        self.mat_data['elast_const'] = C  # anisotropic elastic coefficients obtained from data
-        self.mat_data['sy_av'] = sy_av  # equiv. stress at epc averaged over all load cases
-        self.mat_data['Nlc'] = Nlc  # number of load cases; JS: Contains also cyl load cases
-        self.mat_data['Ncyl'] = Ncyl  # number of cylindrical load cases
-        self.mat_data['sig_ideal'] = np.array(sig_ideal)  # stress tensor at epc
-        self.mat_data['elstress'] = elstress  # list of all stress tensors at the end of linear regime
-        self.mat_data['elstrain'] = elstrain  # list of all total strain tensors at end of linear regime
-        self.mat_data['transition_ind'] = it_list  # list of indices identified at elastic/plastic transition
-        # by various methods
-        print(f'\n###   Data set: {self.mat_data["Name"]}  ###')
-        # print(f'Type of microstructure: {Key_Translated["Texture_Type"]}')
-        print(f'Estimated elastic constants (in GPa): C={C * 1.E-3}')  # get units from metadata ???
-        print(f'Estimated yield strength: {sy_av:5.2f} MPa at PEEQ = {(ep_s / Nlc):5.3f}')
-
-    def convert_data(self, sig):
-        """
-        Convert data provided only for stress tensor at yield point into mat_data dictionary
-
-        Parameters
-        ----------
-        sig : ndarray
-            Stress tensors at yield onset
-        """
-        Nlc = len(sig)
-        sdim = len(sig[0, :])
-        if sdim != self.mat_data['sdim']:
-            warnings.warn(
-                'Warning: dimension of stress in data does not agree with parameter sdim. Use value from data.')
-        self.mat_data['sig_ideal'] = sig
-        self.mat_data['wh_data'] = False
-        lc_ind_list = np.linspace(0, Nlc)
-        self.mat_data['lc_indices'] = np.append(lc_ind_list, 0.)
-        self.mat_data['elast_const'] = None  # cannot be determined from yield stress data
-        self.mat_data['sy_av'] = np.mean(FE.sig_eq_j2(sig))
-        self.mat_data['peeq_max'] = 0.0
-        self.mat_data['Nlc'] = Nlc
-        print(f'\n###   Data set: {self.mat_data["Name"]}  ###')
-        print(f'Converted data for {Nlc} stress tensors at yield onset into material data.')
-        print('WARNING: Elastic parameters cannot be derived from data. Please set them manually.')
-
-    def add2mat_data(self, data_dict, key):
-        # create shifted plastic strain ???
-        epl_crit = self.mat_data['epc']
-        epl_start = self.mat_data['ep_start']
-        epl_max = self.mat_data['ep_max']
-        depl = self.mat_data['delta_ep']
-        self.lc_data[key] = data_dict
-        self.parse_data(epl_crit, epl_start, epl_max, depl)
-
-    def plot_training_data(self, emax=1):
-        # Function for plotting stress strain curves from the database using total strain and plastic strain values.
-        for data, xlabel, ylabel in [(self.lc_data, "Total Strain", "Stress"),
-                                     (self.lc_data, "Plastic Strain", "Stress")]:
-            self.plot_data(data, xlabel, ylabel, emax=emax)
-
-    def plot_data(self, data, xlabel, ylabel, emax=None):
-        for key, val in data.items():
-            if 'cyl' in key:
-                continue
-            plt.scatter(val["Strain_Total"], val["Stress"], s=1)
-            plt.tick_params(axis='both', which='major', labelsize=12)
-            if emax is not None:
-                plt.xlim(0, emax)
-            plt.xlabel(xlabel, fontsize=14)
-            plt.ylabel(ylabel, fontsize=14)
-        plt.show()
-
-    def plot_stress_strain(self, plot_peeq=True, eps_max=0.1,
-                           epc=None,
-                           fontsize=14, cmap='viridis'):
-        cols = plt.get_cmap(cmap)
-        smax = 0.0
-        fig = plt.figure()
-        for val in self.lc_data.values():
-            if plot_peeq:
-                eeq = FE.eps_eq(val['Strain_Plastic'])
-            else:
-                eeq = FE.eps_eq(val['Strain_Total'])
-            seq = FE.sig_eq_j2(val['Stress'])
-            ind = np.nonzero(eeq <= eps_max)[0]
-            idx = np.argmax(seq[ind])
-            smax = max(smax, seq[idx])
-            col = (FE.sig_polar_ang(val['Stress'][idx]) + np.pi) / (2 * np.pi)
-            plt.plot(eeq[ind], seq[ind], color=cols(col))
-        if epc is not None:
-            plt.plot([epc, epc], [0, smax], '--r')
-        if plot_peeq:
-            plt.xlabel(r'$\epsilon_{eq}^\mathrm{pl}$ (.)', fontsize=fontsize)
-            plt.title('Equiv. plastic strain vs. equiv. J2 stress', fontsize=fontsize)
-        else:
-            plt.xlabel(r'$\epsilon_{eq}^\mathrm{tot}$ (.)', fontsize=fontsize)
-            plt.title('Equiv. total strain vs. equiv. J2 stress', fontsize=fontsize)
-        plt.ylabel(r'$\sigma_{eq}$ (MPa)', fontsize=fontsize)
-        plt.tick_params(axis="x", labelsize=fontsize - 2)
-        plt.tick_params(axis="y", labelsize=fontsize - 2)
-        plt.tight_layout()
-        plt.show()
-        plt.close(fig=fig)
-
-    def plot_yield_stress(self, show_hist=True, test_data=None,
-                          fontsize=14, cmap='viridis'):
-        cols = plt.get_cmap(cmap)
-        fig = plt.figure()
-        ang = FE.sig_polar_ang(self.mat_data['sig_ideal'])
-        seq = FE.sig_eq_j2(self.mat_data['sig_ideal'])
-        ind = np.argsort(ang)
-        cval = (ang[ind] + np.pi) / (2 * np.pi)
-        plt.scatter(ang[ind], seq[ind], c=cols(cval), label='yield strength data')
-        plt.plot([-np.pi, np.pi], [self.mat_data['sy_av'], self.mat_data['sy_av']],
-                 '--k', label='average yield strength')
-        plt.legend(loc='upper left', fontsize=fontsize - 2)
-        plt.title('Equiv. yield stress vs. polar angle in pi-plane', fontsize=fontsize)
-        plt.xlabel(r'$\theta$ (rad)', fontsize=fontsize)
-        plt.ylabel(r'$\sigma_{eq}$ (MPa)', fontsize=fontsize)
-        plt.tick_params(axis="x", labelsize=fontsize - 4)
-        plt.tick_params(axis="y", labelsize=fontsize - 4)
-        plt.tight_layout()
-        plt.show()
-        plt.close(fig)
-
-        if show_hist:
-            fig = plt.figure()
-            plt.hist(seq, density=True, label="training data")
-            if test_data is not None:
-                plt.hist(test_data, density=True, label="test data")
-            plt.title('Probability density of yield stresses', fontsize=fontsize)
-            plt.xlabel(r'$\sigma_{eq}$ (MPa)', fontsize=fontsize)
-            plt.ylabel('normalized frequency (.)', fontsize=fontsize)
-            plt.legend(loc='upper left', fontsize=fontsize - 2)
-            plt.show()
-            plt.close(fig)
-
-    def plot_set(self):
-        fontsize = 18
-        cmap = plt.cm.get_cmap('viridis', self.mat_data['Nlc'])
-        plt.figure(figsize=(18, 7))
-        plt.subplots_adjust(wspace=0.2)
-        plt.subplot(1, 2, 1)
-        for val in self.lc_data.values():
-            peeq = FE.eps_eq(val['Strain_Plastic'])
-            seq = FE.sig_eq_j2(val['Stress'])
-            idx = np.nonzero(peeq <= self.mat_data['ep_max'])[0][-1]
-            col = 0.5 * (FE.sig_polar_ang(val['Stress'][idx]) / np.pi + 1)
-            plt.plot(peeq[0:idx] * 100, seq[0:idx], color=cmap(col))
-        plt.xlabel(r'$\epsilon_{eq}^\mathrm{pl}$ (%)', fontsize=fontsize)
-        plt.ylabel(r'$\sigma_{eq}$ (MPa)', fontsize=fontsize)
-        plt.title('Equiv. total strain vs. equiv. J2 stress', fontsize=fontsize)
-        plt.tick_params(axis="x", labelsize=fontsize - 4)
-        plt.tick_params(axis="y", labelsize=fontsize - 4)
-
-        syc_0 = []
-        syc_1 = []
-        plt.subplot(1, 2, 2)  # , projection='polar')
-        """
-        for i, key in enumerate(self.keys()):
-            syc = FE.s_cyl(np.array(db[key]["Parsed_Data"]["S_yld"]))
-            plt.plot(np.array(db[key]["Parsed_Data"]["S_Cyl"])[db[key]["Parsed_Data"]["Plastic_data"], 1],
-                     np.array(db[key]["Parsed_Data"]["S_Cyl"])[db[key]["Parsed_Data"]["Plastic_data"], 0], 'or')
-            plt.plot(np.array(db[key]["Parsed_Data"]["S_Cyl"])[db[key]["Parsed_Data"]["Elastic_data"], 1],
-                     np.array(db[key]["Parsed_Data"]["S_Cyl"])[db[key]["Parsed_Data"]["Elastic_data"], 0], 'ob')
-            syc_0.append(syc[0][0])
-            syc_1.append(syc[0][1])
-
-        syc_1, syc_0 = zip(*sorted(zip(syc_1, syc_0)))
-        """
-        ang = FE.sig_polar_ang(self.mat_data['flow_stress'])
-        seq = FE.sig_eq_j2(self.mat_data['flow_stress'])
-        ind = np.argsort(ang)
-        plt.plot(ang[ind], seq[ind], '-k')
-        plt.plot([-np.pi, np.pi], [self.mat_data['sy_av'], self.mat_data['sy_av']], '--k')
-        plt.legend([  # 'raw data above yield point', 'raw data below yield point',
-            'interpolated yield strength', 'average yield strength'], loc=(1.04, 0.8),
-            fontsize=fontsize - 2)
-        plt.title('Raw data ', fontsize=fontsize)
-        plt.xlabel(r'$\theta$ (rad)', fontsize=fontsize)
-        plt.ylabel(r'$\sigma_{eq}$ (MPa)', fontsize=fontsize)
-        plt.tick_params(axis="x", labelsize=fontsize - 4)
-        plt.tick_params(axis="y", labelsize=fontsize - 4)
-        plt.show()
-
-    # Check
-    def plot_yield_locus(self, db, mat_data, active, scatter=False, data=None,
-                         data_label=None, arrow=False, file=None, title=None,
-                         fontsize=18):
-        fig, ax = plt.subplots(subplot_kw={'projection': 'polar'},
-                               figsize=(15, 8))
-        cmap = plt.cm.get_cmap('viridis', 10)
-        # ms_max = np.amax(self.mat_param[active])
-        Ndat = len(mat_data[active])
-        v0 = mat_data[active][0]
-        scale = mat_data[active][-1] - v0
-        if np.any(np.abs(scale) < 1.e-3):
-            scale = 1.
-        sc = []
-        ppe = []
-        scy = []
-        for i in range(Ndat):
-            if active == 'flow_stress':
-                sc.append(FE.s_cyl(mat_data['flow_stress'][i]))
-                ppe.append(FE.eps_eq(mat_data['plastic_strain'][i]))
-                for j in range(len(ppe)):
-                    if ppe[j] < 0.003:
-                        scy.append(sc[j])
-        label = 'Flow Stress'
-        color = 'b'
-        scy = np.array(scy)
-        scy = np.array(scy)
-        scy = np.array(scy)
-        ax.scatter(scy[:, 1], scy[:, 0], marker=".")
-        plt.show()
-
-    # def intersect(self, s_eq, e_eq, plot=True):
-    #     """
-    #     Calculates the elastic line from hom. stress and equiv. strain and determines intersection with stress-strain curve.
-    #     Parameters
-    #     ----------
-    #     s_eq : array-like
-    #         Array of equivalent stresses
-    #     e_eq : array-like
-    #         Array of equivalent total strains
-    #     plot : bool, default=False
-    #         whether the stress-strain curve + intersection should be plotted
-    #
-    #     Returns
-    #     -------
-    #     x : double
-    #         value of equivalent strain at which elastic line intersects stress strain curve
-    #     y : double
-    #         value of equivalent stress at which elastic line intersects stress strain curve
-    #     top : int
-    #         index in s_eq and e_eq that is just above the intersection point
-    #     bot : int
-    #         index in s_eq and e_eq that is just below the intersection point
-    #     """
-    #     # Set up intersecting line with m at 0.002 strain
-    #     m_1 = 0.0
-    #     for j in range(10, 21, 5):
-    #         m_1 += s_eq[j] / e_eq[j]
-    #     m_1 /= 3
-    #     c_1 = s_eq[15] - m_1 * (e_eq[15] + 0.002)
-    #
-    #     # find intersection interval
-    #     s_eq = np.array(s_eq)
-    #     e_eq = np.array(e_eq)
-    #     s_l = m_1 * e_eq + c_1
-    #
-    #     diff = s_eq - s_l
-    #     try:
-    #         top = np.where(diff < 0)[0][0]
-    #     except IndexError:
-    #         print(
-    #             "Plastic strain is too low. The line with slope E=%6.2f MPa is not intersecting the stress-strain curve.\n"
-    #             "To solve this issue, increase load and rerun simulation." % m_1)
-    #         raise
-    #     bot = top - 1
-    #
-    #     # define line in this interval
-    #     m_2 = (s_eq[top] - s_eq[bot]) / (e_eq[top] - e_eq[bot])
-    #     c_2 = s_eq[top] - m_2 * e_eq[top]
-    #
-    #     # find intersetion point
-    #     x = (c_2 - c_1) / (m_1 - m_2)
-    #     y = m_1 * x + c_1
-    #
-    #     if plot:
-    #         fig = plt.figure(figsize=(10, 6), dpi=200)
-    #         ax = fig.add_subplot()
-    #         ax.plot(e_eq, s_eq, label='CPFEM', marker='x')
-    #         ax.plot(e_eq, s_l, marker='.', color='k')
-    #         ax.plot(x, y, marker='x', color='r')
-    #         ax.legend(loc="lower right")
-    #         ax.set_title('Stress-Strain Curve', pad=20)
-    #         ax.set_ylim(0, np.max(s_eq))
-    #         plt.xlabel('$E_{vM}$')
-    #         plt.ylabel('$S_{vM}$ [MPa]')
-    #
-    #     return x, y, top, bot
-    #
-    #
-    # def calc_yield_point(self, result_file, plot=False):
-    #     """
-    #     Function that calculates the homogenized yield onset at 0.2 % equivalent plastic strain from a result dict object.
-    #     Parameters
-    #     ----------
-    #     result_file : dict
-    #         Dictionary containing the homogenized CP results
-    #     plot : bool, default=False
-    #         whether the stress-strain curve + intersection should be plotted
-    #
-    #     Returns
-    #     -------
-    #     syld : array-like
-    #         homogenized yield onset at 0.2 % plastic strain
-    #     """
-    #     # Assumes a the 'Results' dict of Data_Base.json
-    #     s_eq = result_file['S']
-    #     e_eq = result_file['E']
-    #
-    #     # TODO: JS: change away from pd dataframe
-    #     stresses = pd.DataFrame(result_file, columns=['S11', 'S22', 'S33', 'S32', 'S13', 'S12'])
-    #
-    #     # Interpolate between equivalent stresses and scale up
-    #     try:
-    #         x, y, top, bot = self.intersect(s_eq, e_eq, plot=plot)
-    #     except IndexError:
-    #         raise
-    #     if s_eq[top] - s_eq[bot] <= 1e-5:
-    #         print('WARNING: stress difference too small for interpolation of {res}'.format(res=result_file))
-    #         print(y-s_eq[bot])
-    #         s_yld = stresses.iloc[bot].values
-    #         # print(stresses.iloc[bot].values)
-    #         # print('openp seq: {}'.format(s_eq[bot]))
-    #         # print('pylab seq: {}'.format(FE.seq_J2(stresses.iloc[bot].values)))
-    #     else:
-    #         s_yld = stresses.iloc[bot].values + (stresses.iloc[top].values - stresses.iloc[bot].values) * (y - s_eq[bot]) \
-    #                 / (s_eq[top] - s_eq[bot])
-    #     return s_yld
+# Module pylabfea.data
+"""Module pylabfea.data introduces the class ``Data`` for handling of data resulting
+from virtual or physical mechanical tests in the pyLabFEA package. This class provides the
+methods necessary for analyzing data. During this processing, all information is gathered
+that is required to define a material, i.e., all parameters for elasticity, plasticity,
+and microstructures are provided from the data. Materials are defined in
+module pylabfea.material based on the analyzed data of this module.
+
+uses NumPy, SciPy, MatPlotLib
+
+Last Update: (2025-01-05)
+Authors: Ronak Shoghi, Alexander Hartmaier, Jan Schmidt
+ICAMS/Ruhr University Bochum, Germany
+Email: alexander.hartmaier@rub.de
+
+distributed under GNU General Public License (GPLv3)"""
+
+import os
+import json
+import random
+import warnings
+import pylabfea as FE
+import numpy as np
+import matplotlib.pyplot as plt
+from scipy.signal import savgol_filter
+from scipy.optimize import minimize
+
+
+def ln_strain(eng_strain):
+    h1 = np.ones_like(eng_strain)
+    h2 = h1 + eng_strain
+    ind = np.nonzero(h2 < 1.e-10)
+    h2[ind] = 1.e-10
+    return np.log(h2)
+
+
+def eng_strain(ln_strain):
+    return np.exp(ln_strain) - np.ones_like(ln_strain)
+
+
+def interpolate_stress(s0, s1, e0, e1, et):
+    return s0 + (et - e0) * (s1 - s0) / (e1 - e0)
+
+
+def find_transition_index(stress):
+    """Calculates the index at which a significant transition in the total stress-strain relationship occurs.
+    The function applies a Savitzky-Golay filter to smooth the stress data and to calculate the first
+    and second derivatives. It identifies the transition index by finding the point where the second
+    derivative starts to change from zero, i.e. the value in the elastic regime. This approach relies on
+    the overall behavior of the stress-strain relationship
+    rather than focusing on a specific plastic strain threshold (e.g., 0.002%).
+
+    Parameters:
+    ----------
+    stress: 1-d numpy array
+        Array of equivalent stress values along one load path.
+
+    Returns:
+    ----------
+    idx: int
+        The index within the stress array where a significant transition from linear behavior occurs.
+    """
+    nst = len(stress)
+    wl1 = max(5, int(nst / 10))
+    wl2 = max(2, int(nst / 50))
+    sig_d1 = savgol_filter(stress, window_length=wl1, polyorder=1, deriv=1)
+    sig_d2 = savgol_filter(sig_d1, window_length=wl2, polyorder=1, deriv=1)
+
+    i0 = int(nst / 10)
+    tol = np.mean(sig_d2[i0:i0 + wl2]) * 1.2
+    idx = -1
+    iend = int((nst - i0) / wl2) - 1
+    for i in range(1, iend):
+        mav = np.mean(sig_d2[i0 + i * wl2:i0 + (i + 1) * wl2])
+        if np.abs(mav) > tol:
+            idx = i0 + i * wl2
+            break
+    if idx < 0:
+        print('Warning: Transition not determined properly')
+        idx = i0
+    return idx
+
+
+def get_elastic_coefficients(eps, sig, method='least_square', initial_guess=None):
+    """A function to compute the elastic coefficients (stiffness matrix) for a material
+    based on stress-strain data. This function supports two methods for determining
+    the stiffness matrix: a direct least squares approach and an optimization approach.
+    The least squares method is used when 'least_square' is specified, which processes
+    any desired stress-strain pairs( minimum must be 4).  The optimization approach,
+    used when 'decomposition' method is specified, iteratively adjusts the
+    stiffness matrix to minimize an objective function that measures the fit to the
+    observed data, subject to physical plausibility constraints.
+
+    Parameters
+    ----------
+    eps: (N, 6)-array
+        Array with Voigt strain tensors at the end of the linear-elastic regime of different load cases.
+    sig: (N, 6)-array
+    Array of corresponding Voigt stress tensors at the end of the linear elastic regime of different load cases.
+    method: str
+        Method to be used for calculating the stiffness matrix. Options
+        include 'least_square' and 'decomposition'. The 'least_square' method
+        calculates the stiffness matrix using a least squares fit to the stress-strain data.
+        The 'decomposition' method uses an optimization approach with the
+        specified method for interpreting the stiffness matrix from the optimization
+        variables. (Optional: default is 'least_square').
+    initial_guess: np.ndarray or None
+        Initial guess for the stiffness matrix coefficients
+        used in the optimization approach. If None, a random initial guess is generated.
+        This parameter is ignored when using the 'least_square' method. Default is None.
+
+    Returns:
+    C: (6, 6)-array
+        The optimized symmetric 6x6 stiffness matrix (elastic coefficients) as a numpy array.
+        If the optimization or calculation fails to converge to a solution within the
+        maximum number of attempts, the function may return the last attempted solution
+        or raise an error, depending on implementation details.
+    """
+
+    def map_flat_to_matrix(C_flat):
+        """Maps a flat array of coefficients into a symmetric matrix C. This function takes the
+        elements from the input array and places them into both the upper and the lower
+        triangular portions of the matrix, ensuring symmetry. The operation is particularly
+        useful for reconstructing symmetric matrices, such as stiffness or elasticity matrices,
+        from a set of parameters.
+
+        Parameters
+        ----------
+        C_flat: np.ndarray
+            A flat array containing the unique coefficients of a symmetric
+            matrix. The length of C_flat should be 21, corresponding to the number of unique
+            elements in a 6x6 symmetric matrix (6 diagonal + 15 off-diagonal elements).
+
+        Returns:
+        C: np.ndarray
+            A 6x6 symmetric matrix constructed from the input coefficients.
+         """
+
+        C = np.zeros((6, 6))
+        indices = np.triu_indices(6)
+        C[indices] = C_flat
+        C[(indices[1], indices[0])] = C_flat
+        return C
+
+        # for Cholesky decomporion: https://en.wikipedia.org/wiki/Cholesky_decomposition
+
+    def map_flat_to_L_and_C(C_flat):
+        """Maps a flat array of coefficients into a lower triangular matrix L, and then
+        computes a symmetric positive definite matrix C by multiplying L with its transpose.
+        This approach is commonly used in the decomposition of a stiffness or elasticity matrix,
+        enabling the reconstruction of these matrices from a reduced set of parameters in
+        optimization problems.
+
+        Parameters:
+        - C_flat (np.ndarray): A flat array of coefficients. The length of this array should
+          be such that it can fill the lower triangular part of a 6x6 matrix, it should
+          have 21 elements (6+5+4+3+2+1).
+
+        Returns:
+        - tuple of np.ndarray: A tuple containing two numpy arrays:
+            - L (np.ndarray): The lower triangular matrix formed by placing the elements of `C_flat`
+              into the lower triangular indices of a 6x6 matrix.
+            - C (np.ndarray): The symmetric positive definite matrix computed as the dot product of L and its transpose.
+            """
+        L = np.zeros((6, 6))
+        indices = np.tril_indices(6)
+        L[indices] = C_flat
+        C = np.dot(L, L.T)
+        return L, C
+
+    def is_positive_definite(C):
+        """Checks whether a given matrix is positive definite. A matrix is positive definite
+        if all its eigenvalues are greater than zero. This characteristic is essential for
+        ensuring the stability and uniqueness of solutions in many mathematical contexts,
+        including optimization problems and systems of linear equations.
+
+        Parameters
+        ----------
+        C: np.ndarray
+            The matrix to be checked. This should be a square matrix.
+
+        Returns
+        -------
+        _: bool:
+            True if the matrix is positive definite, meaning all its eigenvalues are
+            greater than zero; False otherwise.
+        """
+        return np.all(np.linalg.eigvals(C) > 0)
+
+    def calculate_stress_from_strain(strain, C):
+        """Calculates the predicted stress for a given strain using the material's stiffness
+        matrix. This function multiplies the stiffness matrix C by the strain vector to
+        predict the resulting stress, according to Hooke's Law for linear elastic materials.
+
+        Parameters
+        ----------
+        strain: list or np.ndarray
+            The strain vector, representing the deformation in the material. This should be a
+            1D array or list of length 6, corresponding to the three normal and three shear
+            components of strain.
+        C: np.ndarray
+            The stiffness matrix of the material. This should be a 6x6 symmetric
+            matrix representing the material's resistance to deformation. The matrix correlates
+            the strain to the stress in the material.
+
+        Returns
+        -------
+        _: np.ndarray
+            The predicted stress vector, calculated as the dot product of the stiffness
+            matrix C and the strain vector. This vector has the same dimension as the strain
+            input, containing the three normal and three shear components of stress.
+        """
+        strain_vector = np.array(strain)
+        stress_predicted = np.dot(C, strain_vector)
+        return stress_predicted
+
+    def objective_function(data_pairs, x_flat, penalty_weight=1e9, lambda_reg=1e-3):
+        """Calculates the objective function value for an optimization problem that aims
+        to find the stiffness matrix coefficients using the decomposition method
+        to construct the stiffness matrix from a flat array of coefficients. It includes
+        penalties for non-positive definiteness of the matrix and a regularization term
+        to prevent overfitting.
+
+        Parameters
+        ----------
+        x_flat: np.ndarray
+            A flat array of stiffness matrix coefficients.
+        penalty_weight: float
+            The weight of the penalty for non-positive definiteness. (Optional, default is 1e9).
+        lambda_reg: float
+            The regularization parameter to prevent overfitting by penalizing
+            large coefficients. (Optional, default is 1e-3).
+
+        Returns
+        -------
+        _: float
+            The value of the objective function, which includes the sum of squared residuals
+            between observed and predicted stresses, a penalty for non-positive definiteness, and
+            a regularization term.
+        """
+        _, C = map_flat_to_L_and_C(x_flat)
+        penalty = 0
+        if not is_positive_definite(C):
+            penalty = penalty_weight * np.sum(np.min(np.linalg.eigvals(C), 0) ** 2)
+        sum_squared_residuals = 0
+        for strain, observed_stress in data_pairs:
+            predicted_stress = calculate_stress_from_strain(strain, C)
+            residuals = observed_stress - predicted_stress
+            sum_squared_residuals += np.sum(residuals ** 2)
+        regularization_term = lambda_reg * np.sum(x_flat ** 2)
+        return sum_squared_residuals + penalty + regularization_term
+
+    def least_square(data_pairs, random_pairs_number=100):
+        """Calculates the least squares solution for a set of equations derived from
+        a specified number of random experiment pairs. Each pair consists of strains
+        and stresses. In the case of general symmetry, the coefficients of the stiffness
+        matrix are reduced to 21 from 36, and at least 4 stress-strain pairs (24 equations) are required
+        to accurately determine these coefficients. This function solves for the coefficients
+        that minimize the difference between the observed stresses and those predicted by
+        the strains through a linear model, under the assumption of general symmetry.
+
+        Parameters
+        ----------
+        - random_pairs_number (int): The number of random pairs of strains and stresses
+          to use in the calculation. Default is 100, Minimum must be 4.
+
+        Returns
+        -------
+        - C (np.ndarray): The stiffness matrix
+        """
+        if random_pairs_number > len(data_pairs):
+            random_pairs_number = len(data_pairs)
+            print("Warning: number of random pairs larger than data set. Using {random_pairs_number} pairs.}")
+        random_pairs = random.sample(data_pairs, random_pairs_number)
+        C_column_locator = {"C11": 1, "C12": 2, "C13": 3, "C14": 4, "C15": 5, "C16": 6,
+                            "C21": 2, "C22": 7, "C23": 8, "C24": 9, "C25": 10, "C26": 11,
+                            "C31": 3, "C32": 8, "C33": 12, "C34": 13, "C35": 14, "C36": 15,
+                            "C41": 4, "C42": 9, "C43": 13, "C44": 16, "C45": 17, "C46": 18,
+                            "C51": 5, "C52": 10, "C53": 14, "C54": 17, "C55": 19, "C56": 20,
+                            "C61": 6, "C62": 11, "C63": 15, "C64": 18, "C65": 20, "C66": 21}
+
+        b = np.zeros(len(random_pairs) * 6)
+        A = np.zeros((len(random_pairs) * 6, 21))
+        row_counter = 0
+        for experiment in random_pairs:
+            Pair_Counter = 1
+            strains = experiment[0]
+            stresses = experiment[1]
+
+            for index in range(len(stresses)):
+                stress = stresses[index]
+                C_locations = [f"C{Pair_Counter}1",
+                               f"C{Pair_Counter}2",
+                               f"C{Pair_Counter}3",
+                               f"C{Pair_Counter}4",
+                               f"C{Pair_Counter}5",
+                               f"C{Pair_Counter}6"]
+                C_locations_translated = [C_column_locator[C_locations[0]],
+                                          C_column_locator[C_locations[1]],
+                                          C_column_locator[C_locations[2]],
+                                          C_column_locator[C_locations[3]],
+                                          C_column_locator[C_locations[4]],
+                                          C_column_locator[C_locations[5]]]
+
+                A[row_counter][C_locations_translated[0] - 1] = strains[0]
+                A[row_counter][C_locations_translated[1] - 1] = strains[1]
+                A[row_counter][C_locations_translated[2] - 1] = strains[2]
+                A[row_counter][C_locations_translated[3] - 1] = strains[3]
+                A[row_counter][C_locations_translated[4] - 1] = strains[4]
+                A[row_counter][C_locations_translated[5] - 1] = strains[5]
+                b[row_counter] = stress
+
+                row_counter += 1
+                Pair_Counter += 1
+
+        # b.reshape(-1, 1)
+        C_flat, _, _, _ = np.linalg.lstsq(A, b, rcond=None)
+        C = map_flat_to_matrix(C_flat)
+        return C
+
+    # start elastic coefficient identification
+    data_pairs = list(zip(eps, sig))
+    max_attempts = 50
+    attempts = 0
+    success = False
+    npairs = len(data_pairs)
+    while attempts < max_attempts and not success:
+        if method == 'least_square':
+            optimized_C = least_square(data_pairs, random_pairs_number=npairs)
+            success = True
+        elif method == 'decomposition':
+            if initial_guess is None:
+                initial_guess = np.random.rand(
+                    21)  # Adjust the number according to the actual problem dimension
+            result = minimize(objective_function, initial_guess, args=(data_pairs, method,), method='L-BFGS-B')
+            if result.success:
+                success = True
+                _, optimized_C = map_flat_to_L_and_C(result.x)
+            else:
+                attempts += 1
+                print("Optimization attempt {} failed".format(attempts))
+        else:
+            raise ValueError("Invalid method selected. Choose 'least_square' or 'decomposition'.")
+
+    if not success:
+        print("Optimization of material stiffness matrix failed after {} attempts".format(max_attempts))
+
+    return np.array(optimized_C)
+
+
+class Data(object):
+    """Define class for handling data from virtual mechanical tests in micromechanical
+    simulations and data from physical mechanical tests on materials with various
+    microstructures. Data is used to train machine learning flow rules in pyLabFEA.
+
+    Parameters
+    ----------
+    source: str or data array
+        Either filename of datafile or array of initial yield stresses
+    path_data: str
+        Trunc of pathname for data files (optional, default: './')
+    name: str
+        Name of Dataset (optional, default: 'Dataset')
+    mat_name : str
+        Name of material (optional, default: 'Simulanium)
+    sdim: int
+        Dimensionality of stresses; if sdim = 3 only principal stresses are considered (optional, default: 6)
+    epl_crit : float
+        Critical plastic strain at which yield strength is defined(optional, default: 2.e-3)
+    epl_start : float
+        Start value of equiv. plastic strain at which data will be sampled(optional, default: 1.e-3)
+    epl_max : float
+        Maximum equiv. plastic strain up to which data is considered (optional, default: 0.05)
+    plot : Boolean
+        Plot data (optional, default: False)
+    wh_data : Boolean
+        Data for flow stresses and plastic strain tensors in work hardening regime exists (optional, default: True)
+    mode : str
+        Intermediate variable to control the operation mode between Ronak's version (='RS') and Jan's (='JS')
+        Currently affects key_parser to decode the bc_keys and read_data where JS uses 32 for instead of 23 for the
+        tensor components.
+
+    Attributes
+    ----------
+    name: str
+        Name of dataset
+    sy_av: float
+        Average initial yield stress
+    E_av: float
+        Average Young's modulus
+    nu_av: float
+        Average Poisson ratio
+    mat_data: dictionary
+        | Contains available data for ML yield function and for microstructural parameters
+        | Items
+        |    epc : critical value of equiv. plastic strain that defines the onset of plastic yielding
+        |    ep_start : start value of equiv. plastic strain at which data is acquired
+        |    ep_max : maximum value of equiv. plastic strain up to which data is considered
+        |    delta_ep : minimum separation of plastic strains used for training, if 0 no separation is enforced
+        |    lc_indices : array with start index for each load case
+        |    peeq_max : maximum of equiv. plastic strain that occurred in data set, corrected for onset of plasticity at epc
+        |    sdim : dimension of stress vector (must be 3 or 6)
+        |    Name : material name
+        |    Dataset : Name of dataset
+        |    wh_data : indicate if strain hardening data exists
+        |    Ntext : number of textures
+        |    tx_name : name of texture
+        |    tx_index : texture index
+        |    texture : texture parameters
+        |    flow_stress : array of flow stresses correlated to plastic strains
+        |    plastic_strain : array of plastic strains corrected for onset of plasticity at epc
+        |    E_av : avereage Young's modulus derived from data
+        |    nu_av : average Poisson's ratio derived from data
+        |    sy_av : average yield strength, i.e. flow stress at epc, obtained from data
+        |    Nlc : number of load cases in data
+        |    sig_ideal : interpolated stress tensors at onset of plastic yielding (epc) for each load case
+
+    """
+
+    def __init__(self, source, path_data='./',
+                 name='Dataset', mat_name="Simulanium",
+                 sdim=6,
+                 epl_crit=None,
+                 epl_start=None,
+                 epl_max=None,
+                 depl=0.,
+                 plot=False,
+                 wh_data=True,
+                 tx_data=False,
+                 texture_name='Random',
+                 tx_descriptor='GSH_3',
+                 mode='RS'):
+        if sdim!=3 and sdim!=6:
+            raise ValueError('Value of sdim must be either 3 or 6')
+        self.lc_data = None
+        self.mat_data = dict()
+        self.mat_data['epc'] = epl_crit
+        self.mat_data['ep_start'] = epl_start
+        self.mat_data['ep_max'] = epl_max
+        self.mat_data['delta_ep'] = depl
+        self.mat_data['sdim'] = sdim
+        self.mat_data['tdim'] = 0
+        self.mat_data['Name'] = mat_name
+        self.mat_data['Dataset'] = name
+        self.mat_data['wh_data'] = wh_data
+        self.mat_data[
+            'tx_data'] = tx_data  # JS: tx_data is a flag that tells if texture data should be used NOT if its present.
+        self.mat_data['Ntext'] = 1
+        self.mat_data['tx_name'] = texture_name
+        self.mat_data['tx_index'] = 0
+        self.mat_data['texture'] = np.zeros(1)
+        self.mat_data['tx_descriptor'] = tx_descriptor
+        self.mat_data['tx_key'] = None
+        self.mode = mode
+
+        if isinstance(source, str):
+            self.lc_data = self.read_data(os.path.join(path_data, source))
+            self.parse_data(epl_crit, epl_start, epl_max, depl)  # add data to mat_data
+        elif isinstance(source, dict):
+            self.lc_data = source
+            self.parse_data(epl_crit, epl_start, epl_max, depl)  # add data to mat_data
+        elif isinstance(source, list) or isinstance(source, np.ndarray):
+            print('WARNING: This data type will be no longer supported.')
+            raw_data = np.array(source)
+            self.convert_data(raw_data)  # add data to mat_data
+        else:
+            raise ValueError('Only sources of type "str" or "dict" are supported.')
+        if plot:
+            self.plot_training_data()
+
+    def key_parser(self, key):
+        # JS: Modified to teture version
+        parameters = key.split('_')
+        if self.mode == 'RS':
+            Keys_Parsed = {"Stress_Type": parameters[0], "Load_Type": parameters[1], "Hash_Load": parameters[2],
+                           "Hash_Orientation": parameters[3], "Texture_Type": parameters[4]}
+
+        elif self.mode == 'JS':
+            Keys_Parsed = {"Stress_Type": parameters[0], "Load_Type": parameters[1], "Hash_Load": parameters[2],
+                           "Hash_Orientation": parameters[5], "Texture_Type": parameters[7], "N_Grains": parameters[3],
+                           "Elements_Grain": parameters[4]}
+        else:
+            raise KeyError(f"Mode is: {self.mode}. Must be RS or JS")
+        return Keys_Parsed
+
+    def add_data(self, data_file: str, path_data='./'):
+        new_data = self.read_data(os.path.join(path_data, data_file))
+        self.lc_data.update(new_data)
+        self.parse_data(self.mat_data['epc'], self.mat_data['ep_start'],
+                        self.mat_data['ep_max'], self.mat_data['delta_ep'])  # add data to mat_data
+
+    def write_info(self, data: dict):
+        if "identifier" not in data.keys():
+            return
+        if "input_path" in data.keys():
+            print(f'Input path for data set {data["identifier"]}: {data["input_path"]}')
+        if "load_case" in data.keys():
+            print(f'Load case: {data["load_case"]}')
+
+    def read_data(self, data_File: str):
+        """
+        Read database in form of JSON file and convert it into a dictionary containing stress and strain
+        data for each load case
+        Parameters
+        ----------
+        data_File : str
+            Path to JSON file to read
+
+        Returns
+        -------
+        Final_Data : dict
+            Dictionary containing stress and strain data for each load case in form of 1-dim arrays
+        """
+        # JS TODO: Store CYL data correctly
+        print("Reading data from", data_File)
+        data = json.load(open(data_File))
+        Final_Data = dict()
+        elstrain = []
+        elstress = []
+        E_Plastic = False
+        for num, (key, val) in enumerate(data.items()):
+            if key == 'Texture':
+                self.mat_data['tx_name'] = val['name']
+                try:
+                    self.mat_data['tx_index'] = val['texture_index']
+                except KeyError:
+                    print("No texture_index found in this Data_Base.json -> Assign default value of 0")
+                if not self.mat_data['tx_data']:
+                    warnings.warn(f"WARNING: tx_data was set to false. I will just include qualitative texture info.")
+                else:
+                    if 'GSH' in self.mat_data['tx_descriptor']:
+                        # JS: Use GSH coefficients
+                        gsh_dim = int(self.mat_data['tx_descriptor'].split('_')[-1])
+                        if gsh_dim in [3, 7, 12, 37]:
+                            self.mat_data['texture'] = np.array(val['gsh_coeff_reconstructed_random'])[1:1 + gsh_dim]
+                        else:
+                            raise ValueError(f"GSH with {gsh_dim} not valid. Must be 3, 7, 12, ")
+                    elif 'ADV' in self.mat_data['tx_descriptor']:
+                        # JS: Use addressvector
+                        adv_dim = int(self.mat_data['tx_descriptor'].split('_')[-1])
+                        self.mat_data['texture'] = np.array(val[f'address_vector_{adv_dim}'])
+                    elif self.mat_data['tx_descriptor'] == 'VF':
+                        # JS: Use old descriptor baesd on volume fraction
+                        raise NotImplementedError
+                    self.mat_data['tdim'] = len(self.mat_data['texture'])
+
+            else:  #JS: if not Texture, the data is stress-strain data of some format
+                if 'Results' in val.keys():  # JS: if Results in the keys of that dict -> legacy format
+                    if 'cyl' in key:
+                        # JS: The dict fields with 'cyl' in their key only have 'Stress' sig_ideal = db_dict[key][Results]
+                        res = val['Results']
+                        Final_Data[key] = {"Stress": res}
+                        continue
+                    else:
+                        res = val['Results']  # legacy format
+                        if self.mode == 'JS':
+                            Original_Stresses = np.array(
+                                [res["S11"], res["S22"], res["S33"], res["S32"], res["S13"], res["S12"]]).T
+                        else:
+                            Original_Stresses = np.array(
+                                [res["S11"], res["S22"], res["S33"], res["S23"], res["S13"], res["S12"]]).T
+                        seq_full = FE.sig_eq_j2(Original_Stresses)
+                        if self.mode == 'JS':
+                            Original_Total_Strains = \
+                                np.array([res["E11"], res["E22"], res["E33"], res["E32"], res["E13"], res["E12"]]).T
+                        else:
+                            Original_Total_Strains = \
+                                np.array([res["E11"], res["E22"], res["E33"], res["E23"], res["E13"], res["E12"]]).T
+                        teeq_full = FE.eps_eq(Original_Total_Strains)
+                        if "Ep11" in res.keys():
+                            if self.mode == 'JS':
+                                Original_Plastic_Strains = \
+                                    np.array([res["Ep11"], res["Ep22"], res["Ep33"], res["Ep32"], res["Ep13"], res["Ep12"]]).T
+                            else:
+                                Original_Plastic_Strains = \
+                                    np.array([res["Ep11"], res["Ep22"], res["Ep33"], res["Ep23"], res["Ep13"], res["Ep12"]]).T
+                            peeq_plastic = FE.eps_eq(Original_Plastic_Strains)
+                            E_Plastic = True
+                        else:
+                            # no plastic strains in data, store information to get elastic coefficients
+                            # and calculate plastic strains later
+                            it = find_transition_index(seq_full)
+                            if it < 10:
+                                continue
+                            else:
+                                it = int(it * 0.9)  # apply safety margin to ensure strains are purely elastic
+                            elstrain.append(Original_Total_Strains[it, :])  # elastic strain tensor at end of elastic regime
+                            elstress.append(Original_Stresses[it, :])  # stress tensor at transition
+                            Original_Plastic_Strains = None
+                            peeq_plastic = None
+                else:  # JS: If not 'Results' in keys, this dict contains data in new format.
+                    tens = [1]*6
+                    for ind, vals in val['stress'].items():
+                        if '11' in ind:
+                            tens[0] = vals
+                        elif '22' in ind:
+                            tens[1] = vals
+                        elif '33' in ind:
+                            tens[2] = vals
+                        elif '23' in ind:
+                            tens[3] = vals
+                        elif '13' in ind:
+                            tens[4] = vals
+                        elif '12' in ind:
+                            tens[5] = vals
+                    Original_Stresses = np.array(tens).T
+                    if "units" in val.keys():
+                        if val['units']['Stress'] == 'MPa':
+                            sfct = 1.
+                        elif val['units']['Stress'] == 'GPa':
+                            sfct = 1000.
+                        else:
+                            raise ValueError(f"Cannot convert stress unit {val['units']['Stress']}. "
+                                             f"Data must be provided either im MPa or in GPa.")
+                    else:
+                        sfct = 1.
+                        print('Warning: No units for stresses are given. Assuming MPa.')
+                    Original_Stresses *= sfct
+                    seq_full = FE.sig_eq_j2(Original_Stresses)
+                    tens = [1]*6
+                    for ind, vals in val['total_strain'].items():
+                        if '11' in ind:
+                            tens[0] = vals
+                        elif '22' in ind:
+                            tens[1] = vals
+                        elif '33' in ind:
+                            tens[2] = vals
+                        elif '23' in ind:
+                            tens[3] = vals
+                        elif '13' in ind:
+                            tens[4] = vals
+                        elif '12' in ind:
+                            tens[5] = vals
+                    Original_Total_Strains = np.array(tens).T
+                    teeq_full = FE.eps_eq(Original_Total_Strains)
+                    if "plastic_strain" in val.keys():
+                        for ind, vals in val['plastic_strain'].items():
+                            if '11' in ind:
+                                tens[0] = vals
+                            elif '22' in ind:
+                                tens[1] = vals
+                            elif '33' in ind:
+                                tens[2] = vals
+                            elif '23' in ind:
+                                tens[3] = vals
+                            elif '13' in ind:
+                                tens[4] = vals
+                            elif '12' in ind:
+                                tens[5] = vals
+                        Original_Plastic_Strains = np.array(tens).T
+                        peeq_plastic = FE.eps_eq(Original_Plastic_Strains)
+                        E_Plastic = True
+                    else:
+                        # no plastic strains in data, store information to get elastic coefficients
+                        # and calculate plastic strains later
+                        it = find_transition_index(seq_full)
+                        if it < 10:
+                            continue
+                        else:
+                            it = int(it * 0.9)  # apply safety margin to ensure strains are purely elastic
+                        elstrain.append(Original_Total_Strains[it, :])  # elastic strain tensor at end of elastic regime
+                        elstress.append(Original_Stresses[it, :])  # stress tensor at transition
+                        Original_Plastic_Strains = None
+                        peeq_plastic = None
+
+                Final_Data[key] = {"Stress": Original_Stresses,
+                                   "Eq_Stress": seq_full,
+                                   "Strain_Plastic": Original_Plastic_Strains,
+                                   "Eq_Strain_Plastic": peeq_plastic,
+                                   "Strain_Total": Original_Total_Strains,
+                                   "Eq_Strain_Total": teeq_full,
+                                   "Index": num,
+                                   }
+            if "identifier" in val.keys():
+                # data set should be consistent with schema
+                Final_Data[key]["identifier"] = val["identifier"]
+                if "input_path" in val.keys():
+                    Final_Data[key]["input_path"] = val["input_path"]
+                if "load_case" in val.keys():
+                    Final_Data[key]["load_case"] = val["load_case"]
+                elif "load_case" in val["mechanical_BC"][0].keys():
+                    Final_Data[key]["load_case"] = val["mechanical_BC"][0]["load_case"]
+        # all data sets read
+        if not E_Plastic:
+            C = get_elastic_coefficients(elstrain, elstress, method='least_square')
+            SV = np.linalg.inv(C)
+            # print(f'Calculated elastic coefficients:\n {C}')
+            # print(f'Compliance matrix:\n {SV}')
+            for key, val in Final_Data.items():
+                stress = val['Stress']
+                strain_t = val['Strain_Total']
+                nval = len(stress)
+                peeq_plastic = np.zeros(nval)
+                Plastic_Strains = np.zeros_like(stress)
+                for i in range(nval):
+                    Elog_tot = ln_strain(strain_t[i, :])
+                    Elog_el = ln_strain(np.dot(SV, stress[i, :]))
+                    E_Plastic_6D = eng_strain(Elog_tot - Elog_el)
+                    peeq_plastic[i] = FE.eps_eq(E_Plastic_6D)
+                    Plastic_Strains[i, :] = E_Plastic_6D
+                Final_Data[key]["Strain_Plastic"] = Plastic_Strains
+                Final_Data[key]["Eq_Strain_Plastic"] = peeq_plastic
+            print('Plastic strains are reconstructed from linear part of stress strain data.')
+        return Final_Data
+
+    def parse_data(self, epl_crit, epl_start, epl_max, depl):
+        """
+        Read data and store in attribute 'mat_data'
+        Estimate elastic properties and initial yield strength from data for each load case and form averages.
+
+        Parameters
+        ----------
+        epl_crit : float
+            Critical value for onset of yielding
+        epl_start : float
+            Start value of equiv. plastic strain at which data acquisition of flow stresses will start
+        epl_max : float
+            Maximum equiv. strain up to which data is considered
+        depl : float
+            Minimum separation of plastic strains used for training, if 0, no minimum is enforced
+        """
+        # initializations
+        Nlc = len(self.lc_data.keys())
+        # Nlc = len(db.keys()) # JS: includes cyl keys ???
+        Ncyl = 0  # JS: counts cyl keys
+        E_av = 0.
+        nu_av = 0.
+        peeq_max = 0.
+        ct = 0
+        ep_c = 0.0
+        ep_s = 0.0
+        ep_m = 0.0
+        sig = []
+        epl = []
+        sig_ideal = []
+        lc_ind_list = np.zeros(Nlc + 1, dtype=int)
+        elstrain = []
+        elstress = []
+        it_list = []
+        # for key, val in db.items():  ???
+        for key, val in self.lc_data.items():
+            if 'cyl' in key:
+                # JS: CYL dicts contain only stress tensor at yield onset -> only append sig_ideal
+                Ncyl += 1
+                ct += 1
+                sig_ideal.append(val['Stress'])
+            else:
+                # estimate yield point for load case
+                # (1) find transition index w/o definition of critical plastic strain
+                it = find_transition_index(val["Eq_Stress"])
+                elstrain.append(
+                    val['Strain_Total'][it] - val['Strain_Plastic'][it])  # elastic strain tensor at transition
+                elstress.append(val['Stress'][it])  # stress tensor at transition
+                peeq = val['Eq_Strain_Plastic']
+                if epl_crit is None:
+                    epc_lc = max(peeq[it] * 1.1, 0.002)
+                    print(
+                        f'Critical value for plastic strain at start of plastic regime set to epl_crit={epc_lc * 100}%')
+                    if epl_start is not None:
+                        print('WARNING: Value for "epl_start" has been given, but not for "epl_crit".')
+                        if epl_start > epc_lc:
+                            raise ValueError(f'Value of epl_start={epl_start} is larger than epl_crit={epc_lc}.')
+                else:
+                    epc_lc = epl_crit
+                if epl_start is None:
+                    eps_lc = peeq[it]
+                    print(
+                        f'Critical value for plastic strain at end of elastic regime set to epl_crit={eps_lc * 100}%')
+                else:
+                    eps_lc = epl_start
+                    if epl_start > epc_lc:
+                        raise ValueError(f'Value of epl_start={epl_start} is larger than epl_crit={epc_lc}.')
+                if epl_max is None:
+                    epm_lc = max(peeq)
+                else:
+                    epm_lc = epl_max
+
+                # (2) get yield point at user-defined (or self-estimated) critical value for plastic strain
+                i_ideal = np.nonzero(peeq <= epc_lc)[0]
+                if len(i_ideal) < 2:
+                    print(
+                        f'Skipping data set {key} (No {ct}): No elastic range before yield onset.')
+                    self.write_info(val)
+                    Nlc -= 1
+                    continue
+                elif len(i_ideal) >= len(peeq) - 2:
+                    print(
+                        f'Skipping data set {key} (No {ct}): Plastic range after yield onset not sufficient.')
+                    self.write_info(val)
+                    Nlc -= 1
+                    continue
+
+                # (3) identify elastic and plastic regions based on critical values for plastic strain
+                iel = np.nonzero(peeq <= eps_lc)[0]  # aha: changed to make consistent definition with i_ideal
+                ipl = np.nonzero(np.logical_and(peeq > eps_lc, peeq <= epm_lc))[0]
+                if len(iel) < 2:
+                    print(f'Skipping data set {key} (No {ct}): No elastic range: IEL: {iel}, vals: {len(peeq)}')
+                    self.write_info(val)
+                    Nlc -= 1
+                    continue
+                if len(ipl) < 2:
+                    print(
+                        f'Skipping data set {key} (No {ct}): No plastic range: IPL: {ipl}, vals: {len(peeq)}; '
+                        f'{eps_lc}, {epm_lc}')
+                    self.write_info(val)
+                    Nlc -= 1
+                    continue
+                # store different indices and critical values for statistical analysis
+                it_list.append([it, int(i_ideal[-1]), int(iel[-1]), int(ipl[0])])
+                ep_c += epc_lc
+                ep_s += eps_lc
+                ep_m += epm_lc
+
+                # get initial yield stress as stress tensor at crit. plastic strain
+                # is used for training when no strain hardening is considered
+                idx = i_ideal[-1]
+                s_crit = interpolate_stress(s0=val['Eq_Stress'][idx],
+                                            s1=val['Eq_Stress'][idx + 1],
+                                            e0=peeq[idx],
+                                            e1=peeq[idx + 1],
+                                            et=epc_lc)
+                sig_ideal.append(val['Stress'][idx] * s_crit / FE.sig_eq_j2(val['Stress'][idx]))
+                # interpolated equiv. stress at start of plastic strain eps_lc
+                # this value is taken when strain hardening is considered
+                """s_start = interpolate_stress(s0=val['Eq_Stress'][iel[-1]],
+                                             s1=val['Eq_Stress'][ipl[0]],
+                                             e0=peeq[iel[-1]],
+                                             e1=peeq[ipl[0]],
+                                             et=eps_lc)
+                sy_list.append(s_start)"""
+                if peeq[ipl[-1]] > peeq_max:
+                    peeq_max = peeq[ipl[-1]]
+
+                # enforce minimum distance depl between strain values along load cases
+                # shift values to have 0 equivalent plastic strain at start of yielding.
+                # values might be negative (atomistic / noisy data), cutoff at 0 enforced
+                # difference to 'Shifted_Strain_Plastic' ???
+                eps = -depl
+                nv = 0
+                for i in ipl:
+                    hh = peeq[i]
+                    if hh >= eps + depl:
+                        sig.append(val['Stress'][i])
+                        sc_epl = max(0., 1. - epc_lc / hh)
+                        epl.append(val['Strain_Plastic'][i] * sc_epl)
+                        eps = hh
+                        nv += 1
+                # lc_ind_list[ct] = nv + lc_ind_list[ct - 1]  # store end index for values of this load case
+                nonzero_idcs = np.nonzero(lc_ind_list)[0] # JS: continues counting if cyl loadcases are inbetween "normal" ones
+                if nonzero_idcs.size > 0:
+                    prev_idx = lc_ind_list[nonzero_idcs[-1]]
+                else:
+                    prev_idx = 0
+                lc_ind_list[ct] = nv + prev_idx
+                # get texture name
+                ''' Warning: This should be read only once from metadata !!!'''
+                if self.mode == 'JS':
+                    Key_Translated = self.key_parser(key)
+                    self.mat_data['tx_key'] = Key_Translated["Hash_Orientation"]
+                else:
+                    self.mat_data['ms_type'] = 'unknown'  # Key_Translated["Texture_Type"]  # unimodal texture type
+                    self.mat_data['tx_key'] = 'unknown'
+                #
+                ct += 1
+
+        # initialize mat_data dictionary used to create material objects
+        C = get_elastic_coefficients(elstrain, elstress, method='least_square')
+        sy_av = np.mean(FE.sig_eq_j2(sig_ideal))
+        self.mat_data['flow_stress'] = np.array(sig)  # list of stress tensors for all load cases; JS: Contain no CYL Data
+        self.mat_data['plastic_strain'] = np.array(epl)  # list of plastic strain tensors for all load cases
+        self.mat_data['lc_indices'] = lc_ind_list  # list of starting indices of data sets for different load cases
+        self.mat_data['epc'] = ep_c / (Nlc-Ncyl)  # critical value of plastic strain for yield onset definition
+        self.mat_data['ep_start'] = ep_s / (Nlc-Ncyl)  # start value of plastic strain for training data
+        self.mat_data['ep_max'] = ep_m / (Nlc-Ncyl)  # nominal maximum plastic strain to be considered
+        self.mat_data['peeq_max'] = peeq_max - ep_c / (Nlc-Ncyl)  # maximum plastic strain occuring in training data
+        self.mat_data['elast_const'] = C  # anisotropic elastic coefficients obtained from data
+        self.mat_data['sy_av'] = sy_av  # equiv. stress at epc averaged over all load cases
+        self.mat_data['Nlc'] = Nlc  # number of load cases; JS: Contains also cyl load cases
+        self.mat_data['Ncyl'] = Ncyl  # number of cylindrical load cases
+        self.mat_data['sig_ideal'] = np.array(sig_ideal)  # stress tensor at epc
+        self.mat_data['elstress'] = elstress  # list of all stress tensors at the end of linear regime
+        self.mat_data['elstrain'] = elstrain  # list of all total strain tensors at end of linear regime
+        self.mat_data['transition_ind'] = it_list  # list of indices identified at elastic/plastic transition
+        # by various methods
+        print(f'\n###   Data set: {self.mat_data["Name"]}  ###')
+        # print(f'Type of microstructure: {Key_Translated["Texture_Type"]}')
+        print(f'Estimated elastic constants (in GPa): C={C * 1.E-3}')  # get units from metadata ???
+        print(f'Estimated yield strength: {sy_av:5.2f} MPa at PEEQ = {(ep_s / Nlc):5.3f}')
+
+    def convert_data(self, sig):
+        """
+        Convert data provided only for stress tensor at yield point into mat_data dictionary
+
+        Parameters
+        ----------
+        sig : ndarray
+            Stress tensors at yield onset
+        """
+        Nlc = len(sig)
+        sdim = len(sig[0, :])
+        if sdim != self.mat_data['sdim']:
+            warnings.warn(
+                'Warning: dimension of stress in data does not agree with parameter sdim. Use value from data.')
+        self.mat_data['sig_ideal'] = sig
+        self.mat_data['wh_data'] = False
+        lc_ind_list = np.linspace(0, Nlc)
+        self.mat_data['lc_indices'] = np.append(lc_ind_list, 0.)
+        self.mat_data['elast_const'] = None  # cannot be determined from yield stress data
+        self.mat_data['sy_av'] = np.mean(FE.sig_eq_j2(sig))
+        self.mat_data['peeq_max'] = 0.0
+        self.mat_data['Nlc'] = Nlc
+        print(f'\n###   Data set: {self.mat_data["Name"]}  ###')
+        print(f'Converted data for {Nlc} stress tensors at yield onset into material data.')
+        print('WARNING: Elastic parameters cannot be derived from data. Please set them manually.')
+
+    def add2mat_data(self, data_dict, key):
+        # create shifted plastic strain ???
+        epl_crit = self.mat_data['epc']
+        epl_start = self.mat_data['ep_start']
+        epl_max = self.mat_data['ep_max']
+        depl = self.mat_data['delta_ep']
+        self.lc_data[key] = data_dict
+        self.parse_data(epl_crit, epl_start, epl_max, depl)
+
+    def plot_training_data(self, emax=1):
+        # Function for plotting stress strain curves from the database using total strain and plastic strain values.
+        for data, xlabel, ylabel in [(self.lc_data, "Total Strain", "Stress"),
+                                     (self.lc_data, "Plastic Strain", "Stress")]:
+            self.plot_data(data, xlabel, ylabel, emax=emax)
+
+    def plot_data(self, data, xlabel, ylabel, emax=None):
+        for key, val in data.items():
+            if 'cyl' in key:
+                continue
+            plt.scatter(val["Strain_Total"], val["Stress"], s=1)
+            plt.tick_params(axis='both', which='major', labelsize=12)
+            if emax is not None:
+                plt.xlim(0, emax)
+            plt.xlabel(xlabel, fontsize=14)
+            plt.ylabel(ylabel, fontsize=14)
+        plt.show()
+
+    def plot_stress_strain(self, plot_peeq=True, eps_max=0.1,
+                           epc=None,
+                           fontsize=14, cmap='viridis'):
+        cols = plt.get_cmap(cmap)
+        smax = 0.0
+        fig = plt.figure()
+        for val in self.lc_data.values():
+            if plot_peeq:
+                eeq = FE.eps_eq(val['Strain_Plastic'])
+            else:
+                eeq = FE.eps_eq(val['Strain_Total'])
+            seq = FE.sig_eq_j2(val['Stress'])
+            ind = np.nonzero(eeq <= eps_max)[0]
+            idx = np.argmax(seq[ind])
+            smax = max(smax, seq[idx])
+            col = (FE.sig_polar_ang(val['Stress'][idx]) + np.pi) / (2 * np.pi)
+            plt.plot(eeq[ind], seq[ind], color=cols(col))
+        if epc is not None:
+            plt.plot([epc, epc], [0, smax], '--r')
+        if plot_peeq:
+            plt.xlabel(r'$\epsilon_{eq}^\mathrm{pl}$ (.)', fontsize=fontsize)
+            plt.title('Equiv. plastic strain vs. equiv. J2 stress', fontsize=fontsize)
+        else:
+            plt.xlabel(r'$\epsilon_{eq}^\mathrm{tot}$ (.)', fontsize=fontsize)
+            plt.title('Equiv. total strain vs. equiv. J2 stress', fontsize=fontsize)
+        plt.ylabel(r'$\sigma_{eq}$ (MPa)', fontsize=fontsize)
+        plt.tick_params(axis="x", labelsize=fontsize - 2)
+        plt.tick_params(axis="y", labelsize=fontsize - 2)
+        plt.tight_layout()
+        plt.show()
+        plt.close(fig=fig)
+
+    def plot_yield_stress(self, show_hist=True, test_data=None,
+                          fontsize=14, cmap='viridis'):
+        cols = plt.get_cmap(cmap)
+        fig = plt.figure()
+        ang = FE.sig_polar_ang(self.mat_data['sig_ideal'])
+        seq = FE.sig_eq_j2(self.mat_data['sig_ideal'])
+        ind = np.argsort(ang)
+        cval = (ang[ind] + np.pi) / (2 * np.pi)
+        plt.scatter(ang[ind], seq[ind], c=cols(cval), label='yield strength data')
+        plt.plot([-np.pi, np.pi], [self.mat_data['sy_av'], self.mat_data['sy_av']],
+                 '--k', label='average yield strength')
+        plt.legend(loc='upper left', fontsize=fontsize - 2)
+        plt.title('Equiv. yield stress vs. polar angle in pi-plane', fontsize=fontsize)
+        plt.xlabel(r'$\theta$ (rad)', fontsize=fontsize)
+        plt.ylabel(r'$\sigma_{eq}$ (MPa)', fontsize=fontsize)
+        plt.tick_params(axis="x", labelsize=fontsize - 4)
+        plt.tick_params(axis="y", labelsize=fontsize - 4)
+        plt.tight_layout()
+        plt.show()
+        plt.close(fig)
+
+        if show_hist:
+            fig = plt.figure()
+            plt.hist(seq, density=True, label="training data")
+            if test_data is not None:
+                plt.hist(test_data, density=True, label="test data")
+            plt.title('Probability density of yield stresses', fontsize=fontsize)
+            plt.xlabel(r'$\sigma_{eq}$ (MPa)', fontsize=fontsize)
+            plt.ylabel('normalized frequency (.)', fontsize=fontsize)
+            plt.legend(loc='upper left', fontsize=fontsize - 2)
+            plt.show()
+            plt.close(fig)
+
+    def plot_set(self):
+        fontsize = 18
+        cmap = plt.cm.get_cmap('viridis', self.mat_data['Nlc'])
+        plt.figure(figsize=(18, 7))
+        plt.subplots_adjust(wspace=0.2)
+        plt.subplot(1, 2, 1)
+        for val in self.lc_data.values():
+            peeq = FE.eps_eq(val['Strain_Plastic'])
+            seq = FE.sig_eq_j2(val['Stress'])
+            idx = np.nonzero(peeq <= self.mat_data['ep_max'])[0][-1]
+            col = 0.5 * (FE.sig_polar_ang(val['Stress'][idx]) / np.pi + 1)
+            plt.plot(peeq[0:idx] * 100, seq[0:idx], color=cmap(col))
+        plt.xlabel(r'$\epsilon_{eq}^\mathrm{pl}$ (%)', fontsize=fontsize)
+        plt.ylabel(r'$\sigma_{eq}$ (MPa)', fontsize=fontsize)
+        plt.title('Equiv. total strain vs. equiv. J2 stress', fontsize=fontsize)
+        plt.tick_params(axis="x", labelsize=fontsize - 4)
+        plt.tick_params(axis="y", labelsize=fontsize - 4)
+
+        syc_0 = []
+        syc_1 = []
+        plt.subplot(1, 2, 2)  # , projection='polar')
+        """
+        for i, key in enumerate(self.keys()):
+            syc = FE.s_cyl(np.array(db[key]["Parsed_Data"]["S_yld"]))
+            plt.plot(np.array(db[key]["Parsed_Data"]["S_Cyl"])[db[key]["Parsed_Data"]["Plastic_data"], 1],
+                     np.array(db[key]["Parsed_Data"]["S_Cyl"])[db[key]["Parsed_Data"]["Plastic_data"], 0], 'or')
+            plt.plot(np.array(db[key]["Parsed_Data"]["S_Cyl"])[db[key]["Parsed_Data"]["Elastic_data"], 1],
+                     np.array(db[key]["Parsed_Data"]["S_Cyl"])[db[key]["Parsed_Data"]["Elastic_data"], 0], 'ob')
+            syc_0.append(syc[0][0])
+            syc_1.append(syc[0][1])
+
+        syc_1, syc_0 = zip(*sorted(zip(syc_1, syc_0)))
+        """
+        ang = FE.sig_polar_ang(self.mat_data['flow_stress'])
+        seq = FE.sig_eq_j2(self.mat_data['flow_stress'])
+        ind = np.argsort(ang)
+        plt.plot(ang[ind], seq[ind], '-k')
+        plt.plot([-np.pi, np.pi], [self.mat_data['sy_av'], self.mat_data['sy_av']], '--k')
+        plt.legend([  # 'raw data above yield point', 'raw data below yield point',
+            'interpolated yield strength', 'average yield strength'], loc=(1.04, 0.8),
+            fontsize=fontsize - 2)
+        plt.title('Raw data ', fontsize=fontsize)
+        plt.xlabel(r'$\theta$ (rad)', fontsize=fontsize)
+        plt.ylabel(r'$\sigma_{eq}$ (MPa)', fontsize=fontsize)
+        plt.tick_params(axis="x", labelsize=fontsize - 4)
+        plt.tick_params(axis="y", labelsize=fontsize - 4)
+        plt.show()
+
+    # Check
+    def plot_yield_locus(self, db, mat_data, active, scatter=False, data=None,
+                         data_label=None, arrow=False, file=None, title=None,
+                         fontsize=18):
+        fig, ax = plt.subplots(subplot_kw={'projection': 'polar'},
+                               figsize=(15, 8))
+        cmap = plt.cm.get_cmap('viridis', 10)
+        # ms_max = np.amax(self.mat_param[active])
+        Ndat = len(mat_data[active])
+        v0 = mat_data[active][0]
+        scale = mat_data[active][-1] - v0
+        if np.any(np.abs(scale) < 1.e-3):
+            scale = 1.
+        sc = []
+        ppe = []
+        scy = []
+        for i in range(Ndat):
+            if active == 'flow_stress':
+                sc.append(FE.s_cyl(mat_data['flow_stress'][i]))
+                ppe.append(FE.eps_eq(mat_data['plastic_strain'][i]))
+                for j in range(len(ppe)):
+                    if ppe[j] < 0.003:
+                        scy.append(sc[j])
+        label = 'Flow Stress'
+        color = 'b'
+        scy = np.array(scy)
+        scy = np.array(scy)
+        scy = np.array(scy)
+        ax.scatter(scy[:, 1], scy[:, 0], marker=".")
+        plt.show()
+
+    # def intersect(self, s_eq, e_eq, plot=True):
+    #     """
+    #     Calculates the elastic line from hom. stress and equiv. strain and determines intersection with stress-strain curve.
+    #     Parameters
+    #     ----------
+    #     s_eq : array-like
+    #         Array of equivalent stresses
+    #     e_eq : array-like
+    #         Array of equivalent total strains
+    #     plot : bool, default=False
+    #         whether the stress-strain curve + intersection should be plotted
+    #
+    #     Returns
+    #     -------
+    #     x : double
+    #         value of equivalent strain at which elastic line intersects stress strain curve
+    #     y : double
+    #         value of equivalent stress at which elastic line intersects stress strain curve
+    #     top : int
+    #         index in s_eq and e_eq that is just above the intersection point
+    #     bot : int
+    #         index in s_eq and e_eq that is just below the intersection point
+    #     """
+    #     # Set up intersecting line with m at 0.002 strain
+    #     m_1 = 0.0
+    #     for j in range(10, 21, 5):
+    #         m_1 += s_eq[j] / e_eq[j]
+    #     m_1 /= 3
+    #     c_1 = s_eq[15] - m_1 * (e_eq[15] + 0.002)
+    #
+    #     # find intersection interval
+    #     s_eq = np.array(s_eq)
+    #     e_eq = np.array(e_eq)
+    #     s_l = m_1 * e_eq + c_1
+    #
+    #     diff = s_eq - s_l
+    #     try:
+    #         top = np.where(diff < 0)[0][0]
+    #     except IndexError:
+    #         print(
+    #             "Plastic strain is too low. The line with slope E=%6.2f MPa is not intersecting the stress-strain curve.\n"
+    #             "To solve this issue, increase load and rerun simulation." % m_1)
+    #         raise
+    #     bot = top - 1
+    #
+    #     # define line in this interval
+    #     m_2 = (s_eq[top] - s_eq[bot]) / (e_eq[top] - e_eq[bot])
+    #     c_2 = s_eq[top] - m_2 * e_eq[top]
+    #
+    #     # find intersetion point
+    #     x = (c_2 - c_1) / (m_1 - m_2)
+    #     y = m_1 * x + c_1
+    #
+    #     if plot:
+    #         fig = plt.figure(figsize=(10, 6), dpi=200)
+    #         ax = fig.add_subplot()
+    #         ax.plot(e_eq, s_eq, label='CPFEM', marker='x')
+    #         ax.plot(e_eq, s_l, marker='.', color='k')
+    #         ax.plot(x, y, marker='x', color='r')
+    #         ax.legend(loc="lower right")
+    #         ax.set_title('Stress-Strain Curve', pad=20)
+    #         ax.set_ylim(0, np.max(s_eq))
+    #         plt.xlabel('$E_{vM}$')
+    #         plt.ylabel('$S_{vM}$ [MPa]')
+    #
+    #     return x, y, top, bot
+    #
+    #
+    # def calc_yield_point(self, result_file, plot=False):
+    #     """
+    #     Function that calculates the homogenized yield onset at 0.2 % equivalent plastic strain from a result dict object.
+    #     Parameters
+    #     ----------
+    #     result_file : dict
+    #         Dictionary containing the homogenized CP results
+    #     plot : bool, default=False
+    #         whether the stress-strain curve + intersection should be plotted
+    #
+    #     Returns
+    #     -------
+    #     syld : array-like
+    #         homogenized yield onset at 0.2 % plastic strain
+    #     """
+    #     # Assumes a the 'Results' dict of Data_Base.json
+    #     s_eq = result_file['S']
+    #     e_eq = result_file['E']
+    #
+    #     # TODO: JS: change away from pd dataframe
+    #     stresses = pd.DataFrame(result_file, columns=['S11', 'S22', 'S33', 'S32', 'S13', 'S12'])
+    #
+    #     # Interpolate between equivalent stresses and scale up
+    #     try:
+    #         x, y, top, bot = self.intersect(s_eq, e_eq, plot=plot)
+    #     except IndexError:
+    #         raise
+    #     if s_eq[top] - s_eq[bot] <= 1e-5:
+    #         print('WARNING: stress difference too small for interpolation of {res}'.format(res=result_file))
+    #         print(y-s_eq[bot])
+    #         s_yld = stresses.iloc[bot].values
+    #         # print(stresses.iloc[bot].values)
+    #         # print('openp seq: {}'.format(s_eq[bot]))
+    #         # print('pylab seq: {}'.format(FE.seq_J2(stresses.iloc[bot].values)))
+    #     else:
+    #         s_yld = stresses.iloc[bot].values + (stresses.iloc[top].values - stresses.iloc[bot].values) * (y - s_eq[bot]) \
+    #                 / (s_eq[top] - s_eq[bot])
+    #     return s_yld