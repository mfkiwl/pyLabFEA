import pytest
import pylabfea as FE
import numpy as np
import urllib.request
import os
import time
<<<<<<< HEAD
=======
import glob
>>>>>>> 6365fdeb


def test_ml_plasticity():
    # define two elastic-plastic materials with identical yield strength and elastic properties
    E = 200.e3
    nu = 0.3
    sy = 150.
    # anisotropic Hill-material as reference
    mat_h = FE.Material(name='anisotropic Hill')
    mat_h.elasticity(E=E, nu=nu)
    mat_h.plasticity(sy=sy, hill=[0.7, 1., 1.4], drucker=0., khard=0., sdim=3)
    # isotropic material for ML flow rule
    mat_ml = FE.Material(name='ML flow rule')
    mat_ml.elasticity(E=E, nu=nu)
    mat_ml.plasticity(sy=sy, sdim=3)
    # Training and testing data for ML yield function, based on reference Material mat_h
    ndata = 36
    x_train, y_train = mat_ml.create_sig_data(ndata, mat_ref=mat_h, extend=True)
    # initialize and train SVC as ML yield function
    # implement ML flow rule into mat_ml
    train_sc, test_sc = mat_ml.setup_yf_SVM_3D(x_train, y_train, C=10, gamma=4., fs=0.3)
    mat_ml.calc_properties(eps=0.01, sigeps=True, min_step=12)

    # check if nonlinear stress-strain data is correct
    assert np.abs(mat_ml.propJ2['stx']['ys'] - 149.62302821433968) < 1E-5
    assert np.abs(mat_ml.propJ2['sty']['seq'][-1] - 157.25971534002542) < 1E-5
    assert np.abs(mat_ml.propJ2['ect']['peeq'][-1] - 0.00855380746615942) < 1E-7


def test_ml_shear():
    E = 200.e3
    nu = 0.3
    sy = 150.
    # test simple shear
    hill = [1.4, 1., 0.7, 1.2, .8, 1.]
    mat_h = FE.Material(name='Hill-shear')
    mat_h.elasticity(E=E, nu=nu)
    mat_h.plasticity(sy=sy, hill=hill, sdim=6)

    mat_mlh = FE.Material('Hill-ML')  # define ML material
    # train ML flowrule from reference material
    mat_mlh.train_SVC(C=2, gamma=0.5, mat_ref=mat_h, Nseq=4, Nlc=300, Fe=0.7, Ce=0.95)
    mat_mlh.dev_only = False

    # do FEA
    fem = FE.Model(dim=2, planestress=True)
    fem.geom([2], LY=2.)  # define sections in absolute lengths
    fem.assign([mat_mlh])  # create a model with trained ML-flow rule and reference material 
    fem.bcbot(0., bctype='disp', bcdir='y')
    fem.bcbot(0., bctype='disp', bcdir='x')
    fem.bcleft(0., bctype='force')
    fem.bcright(0., bctype='force')
    fem.bctop(0.006 * fem.leny, bctype='disp', bcdir='x')  # apply shear displacement at top nodes
    fem.bctop(0., bctype='disp', bcdir='y')
    fem.mesh(NX=6, NY=3)
    fem.solve()
    fem.calc_global()

<<<<<<< HEAD
    assert np.abs(fem.glob['sig'][5] - 77.53778881971542) < 1E-5
    assert np.abs(fem.element[3].epl[5] - 0.003942707316048245) < 1E-7
    assert np.abs(fem.element[3].sig[1] - 43.90605524724592) < 1E-5
=======
    assert np.abs(fem.glob['sig'][
                      5] - 74.38535097648187) < 1E-5  # JS: With new std_scaler 74.38535097648187. Old: 77.53778881971542
    assert np.abs(fem.element[3].epl[
                      5] - 0.0041247904340417935) < 1E-7  # JS: With new std_scaler 0.0041247904340417935. Old: 0.003942707316048245
    assert np.abs(fem.element[3].sig[
                      1] - 50.50339744958535) < 1E-5  # JS: With new std_scaler 50.50339744958535 . Old: 43.90605524724592
>>>>>>> 6365fdeb


def test_ml_training():
    # test generation of stress data in 6D stress space
    # define J2 model as reference
    E = 200000.
    nu = 0.3
    sy = 60.
    mat_J2 = FE.Material(name='J2-reference')
    mat_J2.elasticity(E=E, nu=nu)
    mat_J2.plasticity(sy=sy, sdim=6)

    # define material as basis for ML flow rule
    C = 15.
    gamma = 2.5
    nbase = 'ML-J2'
    name = '{0}_C{1}_G{2}'.format(nbase, int(C), int(gamma * 10))
    mat_ml2 = FE.Material(name)  # define material
    mat_ml2.dev_only = False
    mat_ml2.train_SVC(C=C, gamma=gamma, mat_ref=mat_J2, Nlc=150,
                      Nseq=25, Fe=0.1, Ce=0.99)
    mat_ml2.calc_properties(verb=False, eps=0.01, sigeps=True)

    # analyze training result
    loc = 40
    scale = 10
    size = 200
    offset = 5
    X1 = np.random.normal(loc=loc, scale=scale, size=int(size / 4))
    X2 = np.random.normal(loc=(loc - offset), scale=scale, size=int(size / 2))
    X3 = np.random.normal(loc=(loc + offset), scale=scale, size=int(size / 4))
    X = np.concatenate((X1, X2, X3))
    sunittest = FE.load_cases(number_3d=0, number_6d=len(X))
    sig_test = sunittest * X[:, None]
    yf_ml = mat_ml2.calc_yf(sig_test)
    yf_J2 = mat_J2.calc_yf(sig_test)
    mae, precision, Accuracy, Recall, F1Score, mcc = \
        FE.training_score(yf_J2, yf_ml, plot=False)

<<<<<<< HEAD
    assert np.abs(mae < 16.)
    assert np.abs(mat_ml2.propJ2['et2']['ys'] - 60.57834343495059) < 1E-4
    assert np.abs(mat_ml2.propJ2['ect']['peeq'][-1] - 0.008987491147924685) < 1E-7

def test_ml_data():
    urllib.request.urlretrieve("https://raw.githubusercontent.com/AHartmaier/pyLabFEA/master/examples/Train_CPFEM/Data_Random_Texture.json", "data.json")
=======
    assert np.abs(mae < 25.)  # JS: With new std_scaler 20.925518005042182. Old 16.
    assert np.abs(mat_ml2.propJ2['et2'][
                      'ys'] - 62.52063945502065) < 1E-4  # JS: With new std_scaler 62.52063945502065. Old: 60.57834343495059
    assert np.abs(mat_ml2.propJ2['ect']['peeq'][
                      -1] - 0.009230788835495616) < 1E-7  # JS: With new std_scaler 0.009230788835495616. Old: 0.008987491147924685


def test_ml_data():
    urllib.request.urlretrieve(
        "https://raw.githubusercontent.com/AHartmaier/pyLabFEA/master/examples/Train_CPFEM/Data_Random_Texture.json",
        "data.json")
>>>>>>> 6365fdeb
    time.sleep(20)
    db = FE.Data("data.json",
                 epl_crit=2.e-3, epl_start=1.e-3, epl_max=0.03,
                 depl=1.e-3,
                 wh_data=True)
    os.remove("data.json")
    mat_ml = FE.Material(db.mat_data['Name'], num=1)  # define material
    mat_ml.from_data(db.mat_data)  # data-based definition of material
    mat_ml.train_SVC(C=4, gamma=0.5, Fe=0.7, Ce=0.9, Nseq=2, plot=False)  # Train SVC with data

    assert 'Us_A2B2C2D2E2F2_36e6f_5e411_Tx_Rnd' in db.lc_data.keys()
    assert np.isclose(db.mat_data['sy_av'], 49.008502278682954)
    assert np.isclose(mat_ml.CV[0, 0], 204130.19078123142)
<<<<<<< HEAD
    assert np.abs(len(mat_ml.svm_yf.support_vectors_) - 2093) < 3
    sig = db.lc_data['Us_A2B2C2D2E2F2_36e6f_5e411_Tx_Rnd']['Stress'][180]
    epl = db.lc_data['Us_A2B2C2D2E2F2_36e6f_5e411_Tx_Rnd']['Strain_Plastic'][180]
    vyf = mat_ml.ML_full_yf(sig=sig, epl=epl)
    assert vyf + 3.6322538456276874 < 1.e-3
=======
    assert np.abs(len(mat_ml.svm_yf.support_vectors_) - 3764) < 3  # JS: with new std_scaler 3764 SVs. Old: 2093
    sig = db.lc_data['Us_A2B2C2D2E2F2_36e6f_5e411_Tx_Rnd']['Stress'][180]
    epl = db.lc_data['Us_A2B2C2D2E2F2_36e6f_5e411_Tx_Rnd']['Strain_Plastic'][180]
    vyf = mat_ml.ML_full_yf(sig=sig, epl=epl)
    assert vyf + (-2.8355836068514293) < 1.e-3  # JS: with new std_scaler -2.8355836068514293. Old: 3.6322538456276874


def test_texture():
    # 0) Set variables
    path_db = "../examples/Texture/Data_CPFFT"
    wh_data = False

    # 1) Import Data from Micromechanical Simulations
    res_dirs_list = glob.glob(os.path.join(path_db, "*"))

    # 1.2) Create FE Data objects in a loop
    db_dict = {}
    for res_dir in res_dirs_list:
        try:
            db = FE.Data("Data_Base.json", path_data=res_dir, wh_data=wh_data, mode='JS', tx_data=True)
            db_dict[db.mat_data['tx_key']] = db
        except FileNotFoundError:
            print(f"{res_dir} contains no Data_Base.json")

    # 2) Create Material from the list of DB
    db_list = list(db_dict.values())
    mat_ml = FE.Material(db_list[0].mat_data['tx_name'], num=1)
    mat_ml.from_data([data_obj.mat_data for data_obj in db_list])

    # 3) Train SVC
    train_sc, test_sc = mat_ml.train_SVC(C=10, gamma=1, Fe=0.8, Ce=0.95, Nseq=2, gridsearch=False, plot=False)

    # 4) Check train score
    assert np.abs(train_sc - 99.93506493506493) < 1e-5
>>>>>>> 6365fdeb
<|MERGE_RESOLUTION|>--- conflicted
+++ resolved
@@ -4,10 +4,7 @@
 import urllib.request
 import os
 import time
-<<<<<<< HEAD
-=======
 import glob
->>>>>>> 6365fdeb
 
 
 def test_ml_plasticity():
@@ -66,18 +63,12 @@
     fem.solve()
     fem.calc_global()
 
-<<<<<<< HEAD
-    assert np.abs(fem.glob['sig'][5] - 77.53778881971542) < 1E-5
-    assert np.abs(fem.element[3].epl[5] - 0.003942707316048245) < 1E-7
-    assert np.abs(fem.element[3].sig[1] - 43.90605524724592) < 1E-5
-=======
     assert np.abs(fem.glob['sig'][
                       5] - 74.38535097648187) < 1E-5  # JS: With new std_scaler 74.38535097648187. Old: 77.53778881971542
     assert np.abs(fem.element[3].epl[
                       5] - 0.0041247904340417935) < 1E-7  # JS: With new std_scaler 0.0041247904340417935. Old: 0.003942707316048245
     assert np.abs(fem.element[3].sig[
                       1] - 50.50339744958535) < 1E-5  # JS: With new std_scaler 50.50339744958535 . Old: 43.90605524724592
->>>>>>> 6365fdeb
 
 
 def test_ml_training():
@@ -117,14 +108,6 @@
     mae, precision, Accuracy, Recall, F1Score, mcc = \
         FE.training_score(yf_J2, yf_ml, plot=False)
 
-<<<<<<< HEAD
-    assert np.abs(mae < 16.)
-    assert np.abs(mat_ml2.propJ2['et2']['ys'] - 60.57834343495059) < 1E-4
-    assert np.abs(mat_ml2.propJ2['ect']['peeq'][-1] - 0.008987491147924685) < 1E-7
-
-def test_ml_data():
-    urllib.request.urlretrieve("https://raw.githubusercontent.com/AHartmaier/pyLabFEA/master/examples/Train_CPFEM/Data_Random_Texture.json", "data.json")
-=======
     assert np.abs(mae < 25.)  # JS: With new std_scaler 20.925518005042182. Old 16.
     assert np.abs(mat_ml2.propJ2['et2'][
                       'ys'] - 62.52063945502065) < 1E-4  # JS: With new std_scaler 62.52063945502065. Old: 60.57834343495059
@@ -136,7 +119,6 @@
     urllib.request.urlretrieve(
         "https://raw.githubusercontent.com/AHartmaier/pyLabFEA/master/examples/Train_CPFEM/Data_Random_Texture.json",
         "data.json")
->>>>>>> 6365fdeb
     time.sleep(20)
     db = FE.Data("data.json",
                  epl_crit=2.e-3, epl_start=1.e-3, epl_max=0.03,
@@ -150,13 +132,6 @@
     assert 'Us_A2B2C2D2E2F2_36e6f_5e411_Tx_Rnd' in db.lc_data.keys()
     assert np.isclose(db.mat_data['sy_av'], 49.008502278682954)
     assert np.isclose(mat_ml.CV[0, 0], 204130.19078123142)
-<<<<<<< HEAD
-    assert np.abs(len(mat_ml.svm_yf.support_vectors_) - 2093) < 3
-    sig = db.lc_data['Us_A2B2C2D2E2F2_36e6f_5e411_Tx_Rnd']['Stress'][180]
-    epl = db.lc_data['Us_A2B2C2D2E2F2_36e6f_5e411_Tx_Rnd']['Strain_Plastic'][180]
-    vyf = mat_ml.ML_full_yf(sig=sig, epl=epl)
-    assert vyf + 3.6322538456276874 < 1.e-3
-=======
     assert np.abs(len(mat_ml.svm_yf.support_vectors_) - 3764) < 3  # JS: with new std_scaler 3764 SVs. Old: 2093
     sig = db.lc_data['Us_A2B2C2D2E2F2_36e6f_5e411_Tx_Rnd']['Stress'][180]
     epl = db.lc_data['Us_A2B2C2D2E2F2_36e6f_5e411_Tx_Rnd']['Strain_Plastic'][180]
@@ -190,5 +165,4 @@
     train_sc, test_sc = mat_ml.train_SVC(C=10, gamma=1, Fe=0.8, Ce=0.95, Nseq=2, gridsearch=False, plot=False)
 
     # 4) Check train score
-    assert np.abs(train_sc - 99.93506493506493) < 1e-5
->>>>>>> 6365fdeb
+    assert np.abs(train_sc - 99.93506493506493) < 1e-5